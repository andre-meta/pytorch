# ---[ Generate and install header and cpp files
include(../cmake/Codegen.cmake)

# ---[ Vulkan code gen
if(USE_VULKAN)
  include(../cmake/VulkanCodegen.cmake)
endif()

# Debug messages - if you want to get a list of source files and examine
# target information, enable the following by -DPRINT_CMAKE_DEBUG_INFO=ON.
set(PRINT_CMAKE_DEBUG_INFO FALSE CACHE BOOL "print cmake debug information")
if(PRINT_CMAKE_DEBUG_INFO)
  include(../cmake/DebugHelper.cmake)
endif()

# ATen parallelism settings
#  OMP - OpenMP for intra-op, native thread pool for inter-op parallelism
#  NATIVE - using native thread pool for intra- and inter-op parallelism
#  TBB - using TBB for intra- and native thread pool for inter-op parallelism
if(INTERN_BUILD_MOBILE)
  set(ATEN_THREADING "NATIVE" CACHE STRING "ATen parallel backend")
else()
  if(USE_OPENMP)
    set(ATEN_THREADING "OMP" CACHE STRING "ATen parallel backend")
  elseif(USE_TBB)
    set(ATEN_THREADING "TBB" CACHE STRING "ATen parallel backend")
  else()
    set(ATEN_THREADING "NATIVE" CACHE STRING "ATen parallel backend")
  endif()
endif()

set(AT_PARALLEL_OPENMP 0)
set(AT_PARALLEL_NATIVE 0)
set(AT_PARALLEL_NATIVE_TBB 0)

message(STATUS "Using ATen parallel backend: ${ATEN_THREADING}")
if("${ATEN_THREADING}" STREQUAL "OMP")
  set(AT_PARALLEL_OPENMP 1)
elseif("${ATEN_THREADING}" STREQUAL "NATIVE")
  set(AT_PARALLEL_NATIVE 1)
elseif("${ATEN_THREADING}" STREQUAL "TBB")
  if(NOT USE_TBB)
    message(FATAL_ERROR "Using TBB backend but USE_TBB is off")
  endif()
  message(WARNING "ATEN TBB Threading is deprectated.")
  set(AT_PARALLEL_NATIVE_TBB 1)
else()
  message(FATAL_ERROR "Unknown ATen parallel backend: ${ATEN_THREADING}")
endif()

# ---[ Declare source file lists

# ---[ ATen build
if(INTERN_BUILD_ATEN_OPS)
  set(__caffe2_CMAKE_POSITION_INDEPENDENT_CODE ${CMAKE_POSITION_INDEPENDENT_CODE})
  set(CMAKE_POSITION_INDEPENDENT_CODE ON)
  add_subdirectory(../aten aten)
  set(CMAKE_POSITION_INDEPENDENT_CODE ${__caffe2_CMAKE_POSITION_INDEPENDENT_CODE})

  # Generate the headers wrapped by our operator
  file(GLOB_RECURSE torchgen_python "${PROJECT_SOURCE_DIR}/torchgen/*.py")
  add_custom_command(OUTPUT ${CMAKE_CURRENT_BINARY_DIR}/contrib/aten/aten_op.h
  COMMAND
  "${PYTHON_EXECUTABLE}" ${CMAKE_CURRENT_SOURCE_DIR}/contrib/aten/gen_op.py
    --aten_root=${CMAKE_CURRENT_SOURCE_DIR}/../aten
    --template_dir=${CMAKE_CURRENT_SOURCE_DIR}/contrib/aten
    --yaml_dir=${CMAKE_BINARY_DIR}/aten/src/ATen
    --install_dir=${CMAKE_CURRENT_BINARY_DIR}/contrib/aten
  DEPENDS
  ${torchgen_python}
  ${CMAKE_BINARY_DIR}/aten/src/ATen/Declarations.yaml
  ${CMAKE_CURRENT_SOURCE_DIR}/contrib/aten/gen_op.py
  ${CMAKE_CURRENT_SOURCE_DIR}/contrib/aten/aten_op_template.h)

  add_custom_target(__aten_op_header_gen
    DEPENDS ${CMAKE_CURRENT_BINARY_DIR}/contrib/aten/aten_op.h)
  add_library(aten_op_header_gen INTERFACE)
  add_dependencies(aten_op_header_gen __aten_op_header_gen)

  # Add source, includes, and libs to lists
  list(APPEND Caffe2_CPU_SRCS ${ATen_CPU_SRCS})
  list(APPEND Caffe2_GPU_SRCS ${ATen_CUDA_CPP_SRCS})
  list(APPEND Caffe2_GPU_SRCS_W_SORT_BY_KEY ${ATen_CUDA_SRCS_W_SORT_BY_KEY})
  list(APPEND Caffe2_GPU_CU_SRCS ${ATen_CUDA_CU_SRCS})
  list(APPEND Caffe2_GPU_CU_SRCS_W_SORT_BY_KEY ${ATen_CUDA_CU_SRCS_W_SORT_BY_KEY})
  list(APPEND Caffe2_HIP_SRCS ${ATen_HIP_SRCS})
  list(APPEND Caffe2_MPS_SRCS ${ATen_MPS_SRCS})
  list(APPEND Caffe2_HIP_SRCS ${ATen_HIP_SRCS_W_SORT_BY_KEY})
  list(APPEND Caffe2_CPU_TEST_SRCS ${ATen_CPU_TEST_SRCS})
  list(APPEND Caffe2_MPS_TEST_SRCS ${ATen_MPS_TEST_SRCS})
  list(APPEND Caffe2_GPU_TEST_SRCS ${ATen_CUDA_TEST_SRCS})
  list(APPEND Caffe2_HIP_TEST_SRCS ${ATen_HIP_TEST_SRCS})
  list(APPEND Caffe2_CPU_TEST_SRCS ${ATen_CORE_TEST_SRCS})
  list(APPEND Caffe2_VULKAN_TEST_SRCS ${ATen_VULKAN_TEST_SRCS})
  list(APPEND Caffe2_CPU_INCLUDE ${ATen_CPU_INCLUDE})
  list(APPEND Caffe2_GPU_INCLUDE ${ATen_CUDA_INCLUDE})
  list(APPEND Caffe2_HIP_INCLUDE ${ATen_HIP_INCLUDE})
  list(APPEND Caffe2_VULKAN_INCLUDE ${ATen_VULKAN_INCLUDE})
  list(APPEND Caffe2_DEPENDENCY_LIBS ${ATen_CPU_DEPENDENCY_LIBS})
  list(APPEND Caffe2_CUDA_DEPENDENCY_LIBS ${ATen_CUDA_DEPENDENCY_LIBS})
  list(APPEND Caffe2_HIP_DEPENDENCY_LIBS ${ATen_HIP_DEPENDENCY_LIBS})
  list(APPEND Caffe2_DEPENDENCY_INCLUDE ${ATen_THIRD_PARTY_INCLUDE})
  set(Caffe2_CUDA_DEPENDENCY_LIBS ${Caffe2_CUDA_DEPENDENCY_LIBS} PARENT_SCOPE)
endif()

# ---[ Caffe2 build
# Note: the folders that are being commented out have not been properly
# addressed yet.

if(NOT MSVC AND USE_XNNPACK)
  if(NOT TARGET fxdiv)
    set(FXDIV_BUILD_TESTS OFF CACHE BOOL "")
    set(FXDIV_BUILD_BENCHMARKS OFF CACHE BOOL "")
    add_subdirectory(
      "${FXDIV_SOURCE_DIR}"
      "${CMAKE_BINARY_DIR}/FXdiv")
  endif()
endif()

add_subdirectory(core)
add_subdirectory(serialize)
add_subdirectory(utils)
if(BUILD_CAFFE2 OR (NOT USE_FBGEMM))
  add_subdirectory(perfkernels)
endif()

# Skip modules that are not used by libtorch mobile yet.
if(BUILD_CAFFE2 AND NOT INTERN_BUILD_MOBILE)
  add_subdirectory(contrib)
  add_subdirectory(predictor)
  add_subdirectory(predictor/emulator)
  add_subdirectory(core/nomnigraph)
  if(USE_NVRTC)
    add_subdirectory(cuda_rtc)
  endif()
  add_subdirectory(db)
  add_subdirectory(distributed)
  # add_subdirectory(experiments) # note, we may remove this folder at some point
  add_subdirectory(ideep)
  add_subdirectory(image)
  add_subdirectory(video)
  add_subdirectory(mobile)
  add_subdirectory(mpi)
  add_subdirectory(observers)
  add_subdirectory(onnx)
  if(BUILD_CAFFE2_OPS)
    add_subdirectory(operators)
    add_subdirectory(operators/rnn)
    if(USE_FBGEMM)
      add_subdirectory(quantization/server)
    endif()
    if(USE_QNNPACK)
      add_subdirectory(operators/quantized)
    endif()
  endif()
  add_subdirectory(opt)
  add_subdirectory(proto)
  add_subdirectory(python)
  add_subdirectory(queue)
  add_subdirectory(sgd)
  add_subdirectory(share)
  # add_subdirectory(test) # todo: use caffe2_gtest_main instead of gtest_main because we will need to call GlobalInit
  add_subdirectory(transforms)
endif()
if(NOT BUILD_CAFFE2 AND NOT INTERN_BUILD_MOBILE)
  add_subdirectory(proto)
endif()

# Advanced: if we have allow list specified, we will do intersections for all
# main lib srcs.
if(CAFFE2_ALLOWLISTED_FILES)
  caffe2_do_allowlist(Caffe2_CPU_SRCS CAFFE2_ALLOWLISTED_FILES)
  caffe2_do_allowlist(Caffe2_GPU_SRCS CAFFE2_ALLOWLISTED_FILES)
  caffe2_do_allowlist(Caffe2_GPU_SRCS_W_SORT_BY_KEY CAFFE2_ALLOWLISTED_FILES)
  caffe2_do_allowlist(Caffe2_GPU_CU_SRCS CAFFE2_ALLOWLISTED_FILES)
  caffe2_do_allowlist(Caffe2_GPU_CU_SRCS_W_SORT_BY_KEY CAFFE2_ALLOWLISTED_FILES)
  caffe2_do_allowlist(Caffe2_HIP_SRCS CAFFE2_ALLOWLISTED_FILES)
endif()

if(PRINT_CMAKE_DEBUG_INFO)
  message(STATUS "CPU sources: ")
  foreach(tmp ${Caffe2_CPU_SRCS})
    message(STATUS "  " ${tmp})
  endforeach()

  message(STATUS "GPU sources: (for torch_cuda_cpp)")
  foreach(tmp ${Caffe2_GPU_SRCS})
    message(STATUS "  " ${tmp})
  endforeach()

  message(STATUS "GPU sources: (for torch_cuda_cu)")
  foreach(tmp ${Caffe2_GPU_CU_SRCS})
    message(STATUS "  " ${tmp})
  endforeach()

  message(STATUS "torch_cuda_cu GPU sources (w/ sort by key): ")
  foreach(tmp ${Caffe2_GPU_CU_SRCS_W_SORT_BY_KEY})
    message(STATUS "  " ${tmp})
  endforeach()

  message(STATUS "torch_cuda_cpp GPU sources (w/ sort by key): ")
  foreach(tmp ${Caffe2_GPU_SRCS_W_SORT_BY_KEY})
    message(STATUS "  " ${tmp})
  endforeach()

  message(STATUS "CPU include: ")
  foreach(tmp ${Caffe2_CPU_INCLUDE})
    message(STATUS "  " ${tmp})
  endforeach()

  message(STATUS "GPU include: ")
  foreach(tmp ${Caffe2_GPU_INCLUDE})
    message(STATUS "  " ${tmp})
  endforeach()

  message(STATUS "CPU test sources: ")
  foreach(tmp ${Caffe2_CPU_TEST_SRCS})
    message(STATUS "  " ${tmp})
  endforeach()

  message(STATUS "GPU test sources: ")
  foreach(tmp ${Caffe2_GPU_TEST_SRCS})
    message(STATUS "  " ${tmp})
  endforeach()

  message(STATUS "HIP sources: ")
  foreach(tmp ${Caffe2_HIP_SRCS})
    message(STATUS "  " ${tmp})
  endforeach()

  message(STATUS "MPS sources: ")
  foreach(tmp ${Caffe2_MPS_SRCS})
    message(STATUS "  " ${tmp})
  endforeach()

  message(STATUS "HIP test sources: ")
  foreach(tmp ${Caffe2_HIP_TEST_SRCS})
    message(STATUS "  " ${tmp})
  endforeach()

  message(STATUS "ATen CPU test sources: ")
  foreach(tmp ${ATen_CPU_TEST_SRCS})
    message(STATUS "  " ${tmp})
  endforeach()

  message(STATUS "ATen MPS test sources: ")
  foreach(tmp ${ATen_MPS_TEST_SRCS})
    message(STATUS "  " ${tmp})
  endforeach()

  message(STATUS "ATen CUDA test sources: ")
  foreach(tmp ${ATen_CUDA_TEST_SRCS})
    message(STATUS "  " ${tmp})
  endforeach()

  message(STATUS "ATen HIP test sources: ")
  foreach(tmp ${ATen_HIP_TEST_SRCS})
    message(STATUS "  " ${tmp})
  endforeach()

  message(STATUS "ATen Vulkan test sources: ")
  foreach(tmp ${ATen_VULKAN_TEST_SRCS})
    message(STATUS "  " ${tmp})
  endforeach()

endif()

if(NOT INTERN_BUILD_MOBILE)
  # ---[ List of libraries to link with
  add_library(caffe2_protos STATIC $<TARGET_OBJECTS:Caffe2_PROTO>)
  add_dependencies(caffe2_protos Caffe2_PROTO)
  # If we are going to link protobuf locally inside caffe2 libraries, what we will do is
  # to create a helper static library that always contains libprotobuf source files, and
  # link the caffe2 related dependent libraries to it.
  target_include_directories(caffe2_protos INTERFACE $<INSTALL_INTERFACE:include>)
  # Reason for this public dependency is as follows:
  # (1) Strictly speaking, we should not expose any Protobuf related functions. We should
  #     only use function interfaces wrapped with our own public API, and link protobuf
  #     locally.
  # (2) However, currently across the Caffe2 codebase, we have extensive use of protobuf
  #     functionalities. For example, not only libcaffe2.so uses it, but also other
  #     binaries such as python extensions etc. As a result, we will have to have a
  #     transitive dependency to libprotobuf.
  #
  # Good thing is that, if we specify CAFFE2_LINK_LOCAL_PROTOBUF, then we do not need to
  # separately deploy protobuf binaries - libcaffe2.so will contain all functionalities
  # one needs. One can verify this via ldd.
  #
  # TODO item in the future includes:
  # (1) Enable using lite protobuf
  # (2) Properly define public API that do not directly depend on protobuf itself.
  # (3) Expose the libprotobuf.a file for dependent libraries to link to.
  #
  # What it means for users/developers?
  # (1) Users: nothing affecting the users, other than the fact that CAFFE2_LINK_LOCAL_PROTOBUF
  #     avoids the need to deploy protobuf.
  # (2) Developers: if one simply uses core caffe2 functionality without using protobuf,
  #     nothing changes. If one has a dependent library that uses protobuf, then one needs to
  #     have the right protobuf version as well as linking to libprotobuf.a.
  target_link_libraries(caffe2_protos PUBLIC protobuf::libprotobuf)
  if(NOT BUILD_SHARED_LIBS)
    install(TARGETS caffe2_protos ARCHIVE DESTINATION "${CMAKE_INSTALL_LIBDIR}")
  endif()
endif()

# ==========================================================
# formerly-libtorch
# ==========================================================

set(TORCH_SRC_DIR "${PROJECT_SOURCE_DIR}/torch")
set(TORCH_ROOT "${PROJECT_SOURCE_DIR}")

if(NOT TORCH_INSTALL_BIN_DIR)
  set(TORCH_INSTALL_BIN_DIR bin)
endif()

if(NOT TORCH_INSTALL_INCLUDE_DIR)
  set(TORCH_INSTALL_INCLUDE_DIR include)
endif()

if(NOT TORCH_INSTALL_LIB_DIR)
  set(TORCH_INSTALL_LIB_DIR lib)
endif()

set(CMAKE_POSITION_INDEPENDENT_CODE TRUE)

# Generate files
set(TOOLS_PATH "${TORCH_ROOT}/tools")

configure_file("${TORCH_SRC_DIR}/_utils_internal.py"
  "${TOOLS_PATH}/shared/_utils_internal.py"
  COPYONLY)

# Generate header with version info
configure_file("${TORCH_SRC_DIR}/csrc/api/include/torch/version.h.in"
  "${TORCH_SRC_DIR}/csrc/api/include/torch/version.h"
  @ONLY)

set(GENERATED_CXX_TORCH
  "${TORCH_SRC_DIR}/csrc/autograd/generated/Functions.cpp"
  )

if(NOT INTERN_DISABLE_AUTOGRAD AND NOT BUILD_LITE_INTERPRETER)
  list(APPEND GENERATED_CXX_TORCH
    "${TORCH_SRC_DIR}/csrc/autograd/generated/VariableType_0.cpp"
    "${TORCH_SRC_DIR}/csrc/autograd/generated/VariableType_1.cpp"
    "${TORCH_SRC_DIR}/csrc/autograd/generated/VariableType_2.cpp"
    "${TORCH_SRC_DIR}/csrc/autograd/generated/VariableType_3.cpp"
    "${TORCH_SRC_DIR}/csrc/autograd/generated/VariableType_4.cpp"
    "${TORCH_SRC_DIR}/csrc/autograd/generated/TraceType_0.cpp"
    "${TORCH_SRC_DIR}/csrc/autograd/generated/TraceType_1.cpp"
    "${TORCH_SRC_DIR}/csrc/autograd/generated/TraceType_2.cpp"
    "${TORCH_SRC_DIR}/csrc/autograd/generated/TraceType_3.cpp"
    "${TORCH_SRC_DIR}/csrc/autograd/generated/TraceType_4.cpp"
    "${TORCH_SRC_DIR}/csrc/autograd/generated/ADInplaceOrViewType_0.cpp"
    "${TORCH_SRC_DIR}/csrc/autograd/generated/ADInplaceOrViewType_1.cpp"
  )
  if(BUILD_LAZY_TS_BACKEND)
    list(APPEND GENERATED_CXX_TORCH
      "${TORCH_SRC_DIR}/csrc/lazy/generated/LazyNativeFunctions.cpp"
      "${TORCH_SRC_DIR}/csrc/lazy/generated/RegisterAutogradLazy.cpp"
      "${TORCH_SRC_DIR}/csrc/lazy/generated/RegisterLazy.cpp"
    )
  endif()
endif()

set(GENERATED_H_TORCH
  "${TORCH_SRC_DIR}/csrc/autograd/generated/Functions.h"
  "${TORCH_SRC_DIR}/csrc/autograd/generated/variable_factories.h"
  )

if(NOT INTERN_DISABLE_AUTOGRAD)
  list(APPEND GENERATED_H_TORCH
    "${TORCH_SRC_DIR}/csrc/autograd/generated/VariableType.h"
    "${TORCH_SRC_DIR}/csrc/lazy/generated/LazyIr.h"
    "${TORCH_SRC_DIR}/csrc/lazy/generated/LazyNonNativeIr.h"
    "${TORCH_SRC_DIR}/csrc/lazy/generated/LazyNativeFunctions.h"
  )
endif()

set(GENERATED_CXX_PYTHON
  "${TORCH_SRC_DIR}/csrc/autograd/generated/python_functions_0.cpp"
  "${TORCH_SRC_DIR}/csrc/autograd/generated/python_functions_1.cpp"
  "${TORCH_SRC_DIR}/csrc/autograd/generated/python_functions_2.cpp"
  "${TORCH_SRC_DIR}/csrc/autograd/generated/python_functions_3.cpp"
  "${TORCH_SRC_DIR}/csrc/autograd/generated/python_functions_4.cpp"
  "${TORCH_SRC_DIR}/csrc/autograd/generated/python_variable_methods.cpp"
  "${TORCH_SRC_DIR}/csrc/autograd/generated/python_torch_functions_0.cpp"
  "${TORCH_SRC_DIR}/csrc/autograd/generated/python_torch_functions_1.cpp"
  "${TORCH_SRC_DIR}/csrc/autograd/generated/python_torch_functions_2.cpp"
  "${TORCH_SRC_DIR}/csrc/autograd/generated/python_nn_functions.cpp"
  "${TORCH_SRC_DIR}/csrc/autograd/generated/python_fft_functions.cpp"
  "${TORCH_SRC_DIR}/csrc/autograd/generated/python_linalg_functions.cpp"
  "${TORCH_SRC_DIR}/csrc/autograd/generated/python_nested_functions.cpp"
  "${TORCH_SRC_DIR}/csrc/autograd/generated/python_sparse_functions.cpp"
  "${TORCH_SRC_DIR}/csrc/autograd/generated/python_special_functions.cpp"
  "${TORCH_SRC_DIR}/csrc/autograd/generated/python_return_types.cpp"
  "${TORCH_SRC_DIR}/csrc/autograd/generated/python_enum_tag.cpp"
  )

set(GENERATED_H_PYTHON
  "${TORCH_SRC_DIR}/csrc/autograd/generated/python_functions.h"
  "${TORCH_SRC_DIR}/csrc/autograd/generated/python_return_types.h"
  )

set(GENERATED_TESTING_PYTHON
  "${TORCH_SRC_DIR}/testing/_internal/generated/annotated_fn_args.py"
  )

set(TORCH_GENERATED_CODE
  ${GENERATED_CXX_TORCH}
  ${GENERATED_H_TORCH}
  ${GENERATED_CXX_PYTHON}
  ${GENERATED_H_PYTHON}
  ${GENERATED_TESTING_PYTHON}
  )

set(GEN_PER_OPERATOR_FLAG)
if(USE_PER_OPERATOR_HEADERS)
  list(APPEND GEN_PER_OPERATOR_FLAG "--per_operator_headers")
endif()

file(GLOB_RECURSE autograd_python "${TOOLS_PATH}/autograd/*.py")
file(GLOB_RECURSE autograd_yaml "${TOOLS_PATH}/autograd/*.yaml")
file(GLOB_RECURSE autograd_templates "${TOOLS_PATH}/autograd/templates/*")
add_custom_command(
  OUTPUT
  ${TORCH_GENERATED_CODE}
  COMMAND
  "${PYTHON_EXECUTABLE}" tools/setup_helpers/generate_code.py
    --native-functions-path "aten/src/ATen/native/native_functions.yaml"
    --tags-path "aten/src/ATen/native/tags.yaml"
    $<$<BOOL:${INTERN_DISABLE_AUTOGRAD}>:--disable-autograd>
    $<$<BOOL:${SELECTED_OP_LIST}>:--selected-op-list-path="${SELECTED_OP_LIST}">
    --force_schema_registration
    --gen_lazy_ts_backend
    ${GEN_PER_OPERATOR_FLAG}
  DEPENDS
    "${TORCH_ROOT}/aten/src/ATen/native/native_functions.yaml"
    "${TORCH_ROOT}/aten/src/ATen/native/tags.yaml"
    "${TORCH_ROOT}/aten/src/ATen/native/ts_native_functions.yaml"
    "${TORCH_ROOT}/torch/csrc/lazy/core/shape_inference.h"
    "${TORCH_ROOT}/torch/csrc/lazy/ts_backend/ts_native_functions.cpp"
    "${TORCH_ROOT}/aten/src/ATen/templates/DispatchKeyNativeFunctions.h"
    "${TORCH_ROOT}/aten/src/ATen/templates/DispatchKeyNativeFunctions.cpp"
    "${TORCH_ROOT}/aten/src/ATen/templates/LazyIr.h"
    "${TORCH_ROOT}/aten/src/ATen/templates/LazyNonNativeIr.h"
    "${TORCH_ROOT}/aten/src/ATen/templates/RegisterDispatchKey.cpp"
    ${autograd_python}
    ${autograd_yaml}
    ${autograd_templates}
    ${torchgen_python}
  WORKING_DIRECTORY "${TORCH_ROOT}")


# Required workaround for libtorch_python.so build
# see https://samthursfield.wordpress.com/2015/11/21/cmake-dependencies-between-targets-and-files-and-custom-commands/#custom-commands-in-different-directories
add_custom_target(
  generate-torch-sources
  DEPENDS ${TORCH_GENERATED_CODE}
  )

set(TORCH_SRCS ${GENERATED_CXX_TORCH})
list(APPEND TORCH_SRCS ${GENERATED_H_TORCH})
list(APPEND LIBTORCH_CMAKE_SRCS "")

list(APPEND LITE_EAGER_SYMOBLICATION_SRCS "")
if(USE_SOURCE_DEBUG_ON_MOBILE)
  append_filelist("libtorch_lite_eager_symbolication" LITE_EAGER_SYMOBLICATION_SRCS)
  # For source debug on lite interpreter, we have to add dependency on pickling
  # but references to read/writeArchiveAndTensor is not built for mobile
  # so this condition specifically says we are building for source debug
  # on mobile.
  if(BUILD_LITE_INTERPRETER)
    set_source_files_properties(${TORCH_SRC_DIR}/csrc/jit/serialization/pickle.cpp PROPERTIES COMPILE_FLAGS "-DC10_MOBILE -DFEATURE_TORCH_MOBILE")
  endif()
endif()

list(APPEND LITE_PROFILER_SRCS "")
if(USE_LITE_INTERPRETER_PROFILER)
  append_filelist("libtorch_edge_profiler_sources " LITE_PROFILER_SRCS)
endif()

# Switch between the full jit interpreter and lite interpreter
if(BUILD_LITE_INTERPRETER)
  append_filelist("libtorch_lite_cmake_sources" LIBTORCH_CMAKE_SRCS)
  list(APPEND LIBTORCH_CMAKE_SRCS ${LITE_EAGER_SYMOBLICATION_SRCS})
  list(APPEND LIBTORCH_CMAKE_SRCS ${LITE_PROFILER_SRCS})
  set(CMAKE_POSITION_INDEPENDENT_CODE TRUE)
else()
  append_filelist("libtorch_cmake_sources" LIBTORCH_CMAKE_SRCS)
  list(APPEND LIBTORCH_CMAKE_SRCS ${LITE_EAGER_SYMOBLICATION_SRCS})
  if(BUILD_LAZY_TS_BACKEND)
    append_filelist("lazy_tensor_ts_sources" LIBTORCH_CMAKE_SRCS)
  endif()
  if(CMAKE_CXX_COMPILER_ID MATCHES "Clang" OR CMAKE_CXX_COMPILER_ID STREQUAL "GNU")
    # TODO: Delete this when https://github.com/pytorch/pytorch/issues/35026 is fixed
    set_source_files_properties(../torch/csrc/autograd/record_function_ops.cpp PROPERTIES COMPILE_FLAGS -Wno-deprecated-declarations)
  endif()
endif()
list(APPEND TORCH_SRCS ${LIBTORCH_CMAKE_SRCS})

if(PRINT_CMAKE_DEBUG_INFO)
  message(STATUS "Interpreter sources: ")
  foreach(tmp ${LIBTORCH_CMAKE_SRCS})
    message(STATUS "  " ${tmp})
  endforeach()
endif()

# Mobile backend delegate srcs
if(INTERN_BUILD_MOBILE)
  set(DELEGATE_SRCS
    ${TORCH_SRC_DIR}/csrc/jit/backends/backend_debug_info.cpp
    ${TORCH_SRC_DIR}/csrc/jit/backends/backend_interface.cpp
  )
  list(APPEND TORCH_SRCS ${DELEGATE_SRCS})
  if(IOS AND USE_COREML_DELEGATE)
    set(COREML_DELEGATE_SRCS
      ${TORCH_SRC_DIR}/csrc/jit/backends/coreml/cpp/context.cpp
      ${TORCH_SRC_DIR}/csrc/jit/backends/coreml/objc/PTMCoreMLBackend.mm
      ${TORCH_SRC_DIR}/csrc/jit/backends/coreml/objc/PTMCoreMLExecutor.mm
      ${TORCH_SRC_DIR}/csrc/jit/backends/coreml/objc/PTMCoreMLCompiler.mm
      ${TORCH_SRC_DIR}/csrc/jit/backends/coreml/objc/PTMCoreMLFeatureProvider.mm
    )
    set_source_files_properties(${TORCH_SRC_DIR}/csrc/jit/backends/coreml/objc/PTMCoreMLBackend.mm PROPERTIES COMPILE_FLAGS "-fno-objc-arc")
    include_directories(${TORCH_ROOT}/third_party/nlohmann/single_include)
    list(APPEND TORCH_SRCS ${COREML_DELEGATE_SRCS})
  endif()
endif()

# Required workaround for LLVM 9 includes.
if(NOT MSVC)
  set_source_files_properties(${TORCH_SRC_DIR}/csrc/jit/tensorexpr/llvm_jit.cpp PROPERTIES COMPILE_FLAGS -Wno-noexcept-type)
endif()
# Disable certain warnings for GCC-9.X
if(CMAKE_COMPILER_IS_GNUCXX)
  # See https://github.com/pytorch/pytorch/issues/38856
  set_source_files_properties(${TORCH_SRC_DIR}/csrc/jit/tensorexpr/llvm_jit.cpp PROPERTIES COMPILE_FLAGS "-Wno-redundant-move -Wno-noexcept-type")
  set_source_files_properties(${TORCH_SRC_DIR}/csrc/jit/tensorexpr/llvm_codegen.cpp PROPERTIES COMPILE_FLAGS "-Wno-init-list-lifetime")
endif()

if(NOT INTERN_DISABLE_MOBILE_INTERP)
  set(MOBILE_SRCS
     ${TORCH_SRC_DIR}/csrc/jit/mobile/function.cpp
     ${TORCH_SRC_DIR}/csrc/jit/mobile/import.cpp
     ${TORCH_SRC_DIR}/csrc/jit/mobile/import_data.cpp
     ${TORCH_SRC_DIR}/csrc/jit/mobile/interpreter.cpp
     ${TORCH_SRC_DIR}/csrc/jit/mobile/compatibility/model_compatibility.cpp
     ${TORCH_SRC_DIR}/csrc/jit/mobile/module.cpp
     ${TORCH_SRC_DIR}/csrc/jit/mobile/flatbuffer_loader.cpp
     ${TORCH_SRC_DIR}/csrc/jit/mobile/observer.cpp
     ${TORCH_SRC_DIR}/csrc/jit/mobile/parse_bytecode.cpp
     ${TORCH_SRC_DIR}/csrc/jit/mobile/parse_operators.cpp
     ${TORCH_SRC_DIR}/csrc/jit/mobile/quantization.cpp
     ${TORCH_SRC_DIR}/csrc/jit/mobile/train/export_data.cpp
     ${TORCH_SRC_DIR}/csrc/jit/mobile/train/optim/sgd.cpp
     ${TORCH_SRC_DIR}/csrc/jit/mobile/train/random.cpp
     ${TORCH_SRC_DIR}/csrc/jit/mobile/train/sequential.cpp
     ${TORCH_SRC_DIR}/csrc/jit/mobile/upgrader_mobile.cpp
     ${TORCH_SRC_DIR}/csrc/jit/serialization/flatbuffer_serializer.cpp
     )
  list(APPEND TORCH_SRCS ${MOBILE_SRCS})
  list(APPEND TORCH_SRCS ${LITE_EAGER_SYMOBLICATION_SRCS})
endif()

# This one needs to be unconditionally added as Functions.cpp is also unconditionally added
list(APPEND TORCH_SRCS
  ${TORCH_SRC_DIR}/csrc/autograd/FunctionsManual.cpp
  ${TORCH_SRC_DIR}/csrc/utils/out_types.cpp
)

if(NOT INTERN_DISABLE_AUTOGRAD AND NOT BUILD_LITE_INTERPRETER)
  list(APPEND TORCH_SRCS
    ${TORCH_SRC_DIR}/csrc/autograd/TraceTypeManual.cpp
    ${TORCH_SRC_DIR}/csrc/autograd/VariableTypeManual.cpp
  )
endif()

if(${USE_ITT})
  list(APPEND TORCH_SRCS
    ${TORCH_SRC_DIR}/csrc/itt_wrapper.cpp
    ${TORCH_SRC_DIR}/csrc/profiler/stubs/itt.cpp
  )
endif()

if(NOT INTERN_BUILD_MOBILE AND NOT BUILD_LITE_INTERPRETER)
  list(APPEND TORCH_SRCS
    ${TORCH_SRC_DIR}/csrc/api/src/jit.cpp
    ${TORCH_SRC_DIR}/csrc/jit/mobile/compatibility/backport.cpp
    ${TORCH_SRC_DIR}/csrc/jit/mobile/compatibility/backport_manager.cpp
    ${TORCH_SRC_DIR}/csrc/jit/serialization/onnx.cpp
    ${TORCH_SRC_DIR}/csrc/jit/serialization/export.cpp
    ${TORCH_SRC_DIR}/csrc/jit/serialization/export_bytecode.cpp
    ${TORCH_SRC_DIR}/csrc/jit/serialization/export_module.cpp
    ${TORCH_SRC_DIR}/csrc/jit/serialization/flatbuffer_serializer.cpp
    ${TORCH_SRC_DIR}/csrc/jit/codegen/fuser/cpu/fused_kernel.cpp
    ${TORCH_SRC_DIR}/csrc/jit/api/module_save.cpp
    ${TORCH_SRC_DIR}/csrc/utils/byte_order.cpp
  )

  # Disable legacy import of building without Caffe2 support
  if(BUILD_CAFFE2)
    list(APPEND TORCH_SRCS
      ${TORCH_SRC_DIR}/csrc/jit/serialization/import_legacy.cpp
    )
  else()
    set_source_files_properties(
      ${TORCH_SRC_DIR}/csrc/jit/serialization/import.cpp
      PROPERTIES COMPILE_FLAGS "-DC10_DISABLE_LEGACY_IMPORT"
    )
  endif()
  if(USE_DISTRIBUTED)
    append_filelist("libtorch_distributed_base_sources" TORCH_SRCS)
    if(NOT WIN32)
      append_filelist("libtorch_distributed_extra_sources" TORCH_SRCS)
    endif()
  endif()
endif()

if(USE_CUDA OR USE_ROCM)
  append_filelist("libtorch_cuda_core_sources" Caffe2_GPU_HIP_JIT_FUSERS_SRCS)
endif()

if(USE_CUDA)
  list(APPEND Caffe2_GPU_CU_SRCS ${Caffe2_GPU_HIP_JIT_FUSERS_SRCS})
  add_library(caffe2_nvrtc SHARED ${ATen_NVRTC_STUB_SRCS})
  if(MSVC)
    # Delay load nvcuda.dll so we can import torch compiled with cuda on a CPU-only machine
    set(DELAY_LOAD_FLAGS "-DELAYLOAD:nvcuda.dll;delayimp.lib")
  else()
    set(DELAY_LOAD_FLAGS "")
  endif()

  target_link_libraries(caffe2_nvrtc ${CUDA_CUDA_LIB} ${CUDA_NVRTC_LIB} ${DELAY_LOAD_FLAGS})
  install(TARGETS caffe2_nvrtc DESTINATION "${TORCH_INSTALL_LIB_DIR}")
  if(USE_NCCL)
    list(APPEND Caffe2_GPU_SRCS
      ${TORCH_SRC_DIR}/csrc/cuda/nccl.cpp)
  endif()
  if(USE_DISTRIBUTED)
    append_filelist("libtorch_cuda_distributed_base_sources" Caffe2_GPU_SRCS)
    if(NOT WIN32)
      append_filelist("libtorch_cuda_distributed_extra_sources" Caffe2_GPU_SRCS)
      set_source_files_properties(
        ${TORCH_SRC_DIR}/csrc/distributed/c10d/intra_node_comm.cpp
        PROPERTIES COMPILE_FLAGS "-DPYTORCH_C10_DRIVER_API_SUPPORTED=1"
      )
    endif()
  endif()
  set_source_files_properties(
    ${TORCH_ROOT}/aten/src/ATen/cuda/detail/LazyNVRTC.cpp
    PROPERTIES COMPILE_DEFINITIONS "NVRTC_SHORTHASH=${CUDA_NVRTC_SHORTHASH}"
  )
  set_source_files_properties(${TORCH_SRC_DIR}/csrc/jit/passes/frozen_conv_add_relu_fusion.cpp PROPERTIES COMPILE_FLAGS "-DUSE_CUDA=1")
  set_source_files_properties(${TORCH_SRC_DIR}/csrc/jit/codegen/cuda/interface.cpp PROPERTIES COMPILE_FLAGS "-DUSE_CUDA=1")
endif()

if(USE_FLASH_ATTENTION AND NOT MSVC)
  # Cutlass contains a sign-compare violation in its codebase to be fixed by https://github.com/NVIDIA/cutlass/pull/869
  set_source_files_properties(
    "${PROJECT_SOURCE_DIR}/aten/src/ATen/native/nested/cuda/NestedTensorMatmul.cu"
    "${PROJECT_SOURCE_DIR}/aten/src/ATen/native/nested/cuda/NestedTensorTransformerFunctions.cu"
    "${PROJECT_SOURCE_DIR}/aten/src/ATen/native/transformers/cuda/flash_attn/fmha_bwd_hdim128.cu"
    PROPERTIES COMPILE_FLAGS "-Wno-sign-compare")
endif()

if(BUILD_ONEDNN_GRAPH)
  list(APPEND Caffe2_CPU_SRCS
    ${TORCH_SRC_DIR}/csrc/jit/codegen/onednn/LlgaTensorImpl.cpp
    ${TORCH_SRC_DIR}/csrc/jit/codegen/onednn/graph_fuser.cpp
    ${TORCH_SRC_DIR}/csrc/jit/codegen/onednn/graph_rewriter.cpp
    ${TORCH_SRC_DIR}/csrc/jit/codegen/onednn/graph_helper.cpp
    ${TORCH_SRC_DIR}/csrc/jit/codegen/onednn/register_interface.cpp
    ${TORCH_SRC_DIR}/csrc/jit/codegen/onednn/decompose_silu.cpp
    ${TORCH_SRC_DIR}/csrc/jit/codegen/onednn/interface.cpp
    ${TORCH_SRC_DIR}/csrc/jit/codegen/onednn/kernel.cpp
    ${TORCH_SRC_DIR}/csrc/jit/codegen/onednn/defer_size_check.cpp
    ${TORCH_SRC_DIR}/csrc/jit/codegen/onednn/layout_propagation.cpp
    ${TORCH_SRC_DIR}/csrc/jit/codegen/onednn/prepare_binary.cpp
    ${TORCH_SRC_DIR}/csrc/jit/codegen/onednn/guard_shape.cpp
  )
endif()

if(USE_ROCM)
  list(APPEND Caffe2_HIP_SRCS ${Caffe2_GPU_HIP_JIT_FUSERS_SRCS})
  if(USE_NCCL)
    list(APPEND Caffe2_HIP_SRCS
      ${TORCH_SRC_DIR}/csrc/cuda/nccl.cpp)
  endif()
  if(USE_DISTRIBUTED)
    append_filelist("libtorch_cuda_distributed_base_sources" Caffe2_HIP_SRCS)
    if(NOT WIN32)
      append_filelist("libtorch_cuda_distributed_extra_sources" Caffe2_HIP_SRCS)
    endif()
  endif()
  # caffe2_nvrtc's stubs to driver APIs are useful for HIP.
  # See NOTE [ ATen NVRTC Stub and HIP ]
  add_library(caffe2_nvrtc SHARED ${ATen_NVRTC_STUB_SRCS})
  target_link_libraries(caffe2_nvrtc ${PYTORCH_HIP_LIBRARIES} ${ROCM_HIPRTC_LIB})
  target_include_directories(caffe2_nvrtc PRIVATE ${CMAKE_BINARY_DIR})
  target_compile_definitions(caffe2_nvrtc PRIVATE USE_ROCM __HIP_PLATFORM_AMD__)
  install(TARGETS caffe2_nvrtc DESTINATION "${TORCH_INSTALL_LIB_DIR}")
endif()

if(NOT NO_API AND NOT BUILD_LITE_INTERPRETER)
  list(APPEND TORCH_SRCS
    ${TORCH_SRC_DIR}/csrc/api/src/cuda.cpp
    ${TORCH_SRC_DIR}/csrc/api/src/data/datasets/mnist.cpp
    ${TORCH_SRC_DIR}/csrc/api/src/data/samplers/distributed.cpp
    ${TORCH_SRC_DIR}/csrc/api/src/data/samplers/random.cpp
    ${TORCH_SRC_DIR}/csrc/api/src/data/samplers/sequential.cpp
    ${TORCH_SRC_DIR}/csrc/api/src/data/samplers/stream.cpp
    ${TORCH_SRC_DIR}/csrc/api/src/enum.cpp
    ${TORCH_SRC_DIR}/csrc/api/src/imethod.cpp
    ${TORCH_SRC_DIR}/csrc/api/src/serialize.cpp
    ${TORCH_SRC_DIR}/csrc/api/src/jit.cpp
    ${TORCH_SRC_DIR}/csrc/api/src/mps.cpp
    ${TORCH_SRC_DIR}/csrc/api/src/nn/init.cpp
    ${TORCH_SRC_DIR}/csrc/api/src/nn/module.cpp
    ${TORCH_SRC_DIR}/csrc/api/src/nn/modules/_functions.cpp
    ${TORCH_SRC_DIR}/csrc/api/src/nn/modules/activation.cpp
    ${TORCH_SRC_DIR}/csrc/api/src/nn/modules/adaptive.cpp
    ${TORCH_SRC_DIR}/csrc/api/src/nn/modules/batchnorm.cpp
    ${TORCH_SRC_DIR}/csrc/api/src/nn/modules/normalization.cpp
    ${TORCH_SRC_DIR}/csrc/api/src/nn/modules/instancenorm.cpp
    ${TORCH_SRC_DIR}/csrc/api/src/nn/modules/conv.cpp
    ${TORCH_SRC_DIR}/csrc/api/src/nn/modules/dropout.cpp
    ${TORCH_SRC_DIR}/csrc/api/src/nn/modules/distance.cpp
    ${TORCH_SRC_DIR}/csrc/api/src/nn/modules/embedding.cpp
    ${TORCH_SRC_DIR}/csrc/api/src/nn/modules/fold.cpp
    ${TORCH_SRC_DIR}/csrc/api/src/nn/modules/linear.cpp
    ${TORCH_SRC_DIR}/csrc/api/src/nn/modules/loss.cpp
    ${TORCH_SRC_DIR}/csrc/api/src/nn/modules/padding.cpp
    ${TORCH_SRC_DIR}/csrc/api/src/nn/modules/pixelshuffle.cpp
    ${TORCH_SRC_DIR}/csrc/api/src/nn/modules/pooling.cpp
    ${TORCH_SRC_DIR}/csrc/api/src/nn/modules/rnn.cpp
    ${TORCH_SRC_DIR}/csrc/api/src/nn/modules/upsampling.cpp
    ${TORCH_SRC_DIR}/csrc/api/src/nn/modules/transformer.cpp
    ${TORCH_SRC_DIR}/csrc/api/src/nn/modules/container/functional.cpp
    ${TORCH_SRC_DIR}/csrc/api/src/nn/options/activation.cpp
    ${TORCH_SRC_DIR}/csrc/api/src/nn/options/adaptive.cpp
    ${TORCH_SRC_DIR}/csrc/api/src/nn/options/batchnorm.cpp
    ${TORCH_SRC_DIR}/csrc/api/src/nn/options/embedding.cpp
    ${TORCH_SRC_DIR}/csrc/api/src/nn/options/instancenorm.cpp
    ${TORCH_SRC_DIR}/csrc/api/src/nn/options/normalization.cpp
    ${TORCH_SRC_DIR}/csrc/api/src/nn/options/conv.cpp
    ${TORCH_SRC_DIR}/csrc/api/src/nn/options/dropout.cpp
    ${TORCH_SRC_DIR}/csrc/api/src/nn/options/linear.cpp
    ${TORCH_SRC_DIR}/csrc/api/src/nn/options/padding.cpp
    ${TORCH_SRC_DIR}/csrc/api/src/nn/options/pooling.cpp
    ${TORCH_SRC_DIR}/csrc/api/src/nn/options/rnn.cpp
    ${TORCH_SRC_DIR}/csrc/api/src/nn/options/vision.cpp
    ${TORCH_SRC_DIR}/csrc/api/src/nn/options/transformer.cpp
    ${TORCH_SRC_DIR}/csrc/api/src/optim/adagrad.cpp
    ${TORCH_SRC_DIR}/csrc/api/src/optim/adam.cpp
    ${TORCH_SRC_DIR}/csrc/api/src/optim/adamw.cpp
    ${TORCH_SRC_DIR}/csrc/api/src/optim/lbfgs.cpp
    ${TORCH_SRC_DIR}/csrc/api/src/optim/optimizer.cpp
    ${TORCH_SRC_DIR}/csrc/api/src/optim/rmsprop.cpp
    ${TORCH_SRC_DIR}/csrc/api/src/optim/serialize.cpp
    ${TORCH_SRC_DIR}/csrc/api/src/optim/sgd.cpp
    ${TORCH_SRC_DIR}/csrc/api/src/optim/schedulers/lr_scheduler.cpp
    ${TORCH_SRC_DIR}/csrc/api/src/optim/schedulers/step_lr.cpp
    ${TORCH_SRC_DIR}/csrc/api/src/optim/schedulers/reduce_on_plateau_scheduler.cpp
    ${TORCH_SRC_DIR}/csrc/api/src/serialize/input-archive.cpp
    ${TORCH_SRC_DIR}/csrc/api/src/serialize/output-archive.cpp
  )
endif()

list(APPEND Caffe2_CPU_SRCS ${TORCH_SRCS})

if(USE_MPS)
  list(APPEND Caffe2_CPU_SRCS ${Caffe2_MPS_SRCS})
endif()

# NOTE [ Linking AVX and non-AVX files ]
#
# Regardless of the CPU capabilities, we build some files with AVX2, and AVX512
# instruction set. If the host CPU doesn't support those, we simply ignore their
# functions at runtime during dispatch.
#
# We must make sure that those files are at the end of the input list when
# linking the torch_cpu library. Otherwise, the following error scenario might
# occur:
# 1. A non-AVX2 and an AVX2 file both call a function defined with the `inline`
#    keyword
# 2. The compiler decides not to inline this function
# 3. Two different versions of the machine code are generated for this function:
#    one without AVX2 instructions and one with AVX2.
# 4. When linking, the AVX2 version is found earlier in the input object files,
#    so the linker makes the entire library use it, even in code not guarded by
#    the dispatcher.
# 5. A CPU without AVX2 support executes this function, encounters an AVX2
#    instruction and crashes.
#
# Thus we organize the input files in the following order:
# 1. All files with no AVX-n support
# 2. All files with AVX2 support ('*AVX2.cpp')
# 3. All files with AVX512 support ('*AVX512.cpp')
set(Caffe2_CPU_SRCS_NON_AVX)
set(Caffe2_CPU_SRCS_AVX2)
set(Caffe2_CPU_SRCS_AVX512)
foreach(input_filename ${Caffe2_CPU_SRCS})
  if(${input_filename} MATCHES "AVX2\\.cpp")
    list(APPEND Caffe2_CPU_SRCS_AVX2 ${input_filename})
  elseif(${input_filename} MATCHES "AVX512\\.cpp")
    list(APPEND Caffe2_CPU_SRCS_AVX512 ${input_filename})
  else()
    list(APPEND Caffe2_CPU_SRCS_NON_AVX ${input_filename})
  endif()
endforeach(input_filename)
set(Caffe2_CPU_SRCS ${Caffe2_CPU_SRCS_NON_AVX} ${Caffe2_CPU_SRCS_AVX2} ${Caffe2_CPU_SRCS_AVX512})

# ==========================================================
# END formerly-libtorch sources
# ==========================================================

add_library(torch_cpu ${Caffe2_CPU_SRCS})
if(HAVE_SOVERSION)
  set_target_properties(torch_cpu PROPERTIES
      VERSION ${TORCH_VERSION} SOVERSION ${TORCH_SOVERSION})
endif()
torch_compile_options(torch_cpu)  # see cmake/public/utils.cmake
if(BUILD_CAFFE2 AND NOT MSVC)
  # Caffe2 has too many signed-unsigned violation, but the framework is dead
  # So no point in fixing those
  target_compile_options(torch_cpu PRIVATE "-Wno-sign-compare")
endif()

# Ignore Wdeprecated-XXX errors from third-party libraries
if(NOT MSVC)
  set_source_files_properties(${PROJECT_SOURCE_DIR}/aten/src/ATen/native/QuantizedLinear.cpp PROPERTIES COMPILE_OPTIONS "-Wno-error=deprecated")
  set_source_files_properties(${PROJECT_SOURCE_DIR}/torch/csrc/distributed/c10d/socket.cpp PROPERTIES COMPILE_OPTIONS "-Wno-error=deprecated")
endif()

if("${CMAKE_CXX_COMPILER_ID}" MATCHES "Clang" AND NOT USE_VULKAN AND NOT USE_IOS AND NOT USE_PYTORCH_METAL AND NOT USE_COREML_DELEGATE)
  target_compile_options_if_supported(torch_cpu "-Wmissing-prototypes")
  target_compile_options_if_supported(torch_cpu "-Werror=missing-prototypes")
  get_target_property(TORCH_CPU_SOURCES torch_cpu SOURCES)
  foreach(generated_file IN LISTS GENERATED_CXX_TORCH)
    set_source_files_properties(${generated_file} PROPERTIES COMPILE_OPTIONS "-Wno-missing-prototypes;-Wno-error=missing-prototypes")
  endforeach()
  foreach(source_file IN LISTS TORCH_CPU_SOURCES)
    get_filename_component(source_file "${source_file}" REALPATH)
    string(FIND "${source_file}" "${CMAKE_BINARY_DIR}" res)
    if(res GREATER -1)
      set_source_files_properties(${source_file} PROPERTIES COMPILE_OPTIONS "-Wno-missing-prototypes;-Wno-error=missing-prototypes")
      continue()
    endif()
    string(FIND "${source_file}" "caffe2" res)
    if(res GREATER -1)
      set_source_files_properties(${source_file} PROPERTIES COMPILE_OPTIONS "-Wno-missing-prototypes;-Wno-error=missing-prototypes")
    endif()
  endforeach()
endif()

option(TORCH_USE_IWYU "Use include-what-you-use to clean up header inclusion" OFF)
if(TORCH_USE_IWYU)
  find_program(iwyu NAMES include-what-you-use)
  if(iwyu)
    set(iwyu_cmd
        "include-what-you-use"
        "-Xiwyu"
        "--transitive_includes_only"
        "-Xiwyu"
        "--no_fwd_decls"
        "-Xiwyu"
        "--prefix_header_includes=keep"
        "-Xiwyu"
        "--mapping_file=${CMAKE_CURRENT_LIST_DIR}/../tools/iwyu/all.imp"
        )
    set_property(TARGET torch_cpu PROPERTY CXX_INCLUDE_WHAT_YOU_USE ${iwyu_cmd})
  endif()
endif()

set_property(SOURCE ${ATen_CORE_SRCS} APPEND
    PROPERTY COMPILE_DEFINITIONS "TORCH_ASSERT_ONLY_METHOD_OPERATORS")
set_property(SOURCE ${ATen_ATTENTION_KERNEL_SRCS} APPEND
    PROPERTY COMPILE_DEFINITIONS "TORCH_ASSERT_NO_OPERATORS")

if(USE_MPS OR USE_PYTORCH_METAL)
  enable_language(OBJC OBJCXX)
endif()

if(USE_PRECOMPILED_HEADERS)
  target_precompile_headers(torch_cpu PRIVATE
      "$<$<COMPILE_LANGUAGE:CXX>:ATen/core/ATen_pch.h>")
  # Exclude some files from using PCH
  set_source_files_properties(
      # Not built with OpenMP, so PCH is invalid
      ${Torch_SOURCE_DIR}/aten/src/ATen/MapAllocator.cpp
      # Builds with incompatible compiler flags
      ${Caffe2_CPU_SRCS_AVX2}
      ${Caffe2_CPU_SRCS_AVX512}
      PROPERTIES SKIP_PRECOMPILE_HEADERS ON)
endif()

# Pass path to PocketFFT
if(AT_POCKETFFT_ENABLED)
  set_source_files_properties(
      "${PROJECT_SOURCE_DIR}/aten/src/ATen/native/mkl/SpectralOps.cpp"
      PROPERTIES INCLUDE_DIRECTORIES "${POCKETFFT_INCLUDE_DIR}")
endif()

if(CMAKE_COMPILER_IS_GNUCXX AND BUILD_LIBTORCH_CPU_WITH_DEBUG)
  # To enable debug fission we need to build libtorch_cpu with debug info on,
  # but this increases link time and peak memory usage if we use the
  # REL_WITH_DEB_INFO env var since that enables it for everything, but it's
  # only really necessary for libtorch_cpu.
  target_compile_options(torch_cpu PRIVATE "-g")
endif()

if(USE_LLVM AND LLVM_FOUND)
  llvm_map_components_to_libnames(LLVM_LINK_LIBS
    support core analysis executionengine instcombine
    scalaropts transformutils ${LLVM_TARGETS_TO_BUILD} orcjit)
  target_link_libraries(torch_cpu PRIVATE ${LLVM_LINK_LIBS})
  if(APPLE)
    set(LINKER_SCRIPT "${CMAKE_CURRENT_SOURCE_DIR}/unexported_symbols.lds")
    set_target_properties(torch_cpu PROPERTIES LINK_DEPENDS ${LINKER_SCRIPT})
    set_target_properties(torch_cpu PROPERTIES LINK_FLAGS "-Wl,-unexported_symbols_list,${LINKER_SCRIPT}")
  elseif(UNIX)
    set(LINKER_SCRIPT "${CMAKE_CURRENT_SOURCE_DIR}/version_script.lds")
    set_target_properties(torch_cpu PROPERTIES LINK_DEPENDS ${LINKER_SCRIPT})
    target_link_libraries(torch_cpu PRIVATE "-Wl,--version-script=${LINKER_SCRIPT}")
  endif()
endif(USE_LLVM AND LLVM_FOUND)

# This is required for older versions of CMake, which don't allow
# specifying add_library() without a list of source files
set(DUMMY_EMPTY_FILE ${CMAKE_BINARY_DIR}/empty.cpp)

if(MSVC)
  set(DUMMY_FILE_CONTENT "__declspec(dllexport) int ignore_this_library_placeholder(){return 0\\;}")
else()
  set(DUMMY_FILE_CONTENT "")
endif()

file(WRITE ${DUMMY_EMPTY_FILE} ${DUMMY_FILE_CONTENT})

# Wrapper library for people who link against torch and expect both CPU and CUDA support
# Contains "torch_cpu" and "torch_cuda"
add_library(torch ${DUMMY_EMPTY_FILE})
if(HAVE_SOVERSION)
  set_target_properties(torch PROPERTIES
      VERSION ${TORCH_VERSION} SOVERSION ${TORCH_SOVERSION})
endif()

if(USE_ROCM)
  filter_list(__caffe2_hip_srcs_cpp Caffe2_HIP_SRCS "\\.(cu|hip)$")
  set_source_files_properties(${__caffe2_hip_srcs_cpp} PROPERTIES HIP_SOURCE_PROPERTY_FORMAT 1)
endif()

# Compile exposed libraries.
if(USE_ROCM)
  set(CUDA_LINK_LIBRARIES_KEYWORD PRIVATE)
  hip_add_library(torch_hip ${Caffe2_HIP_SRCS})
<<<<<<< HEAD
  target_link_libraries(torch_hip PRIVATE __caffe2_oort)
=======
  if(USE_FLASH_ATTENTION)
    target_link_libraries(torch_hip PRIVATE __caffe2_oort)
  endif()
>>>>>>> c05dd2aa
  set(CUDA_LINK_LIBRARIES_KEYWORD)
  torch_compile_options(torch_hip)  # see cmake/public/utils.cmake
  # TODO: Not totally sure if this is live or not
  if(USE_NCCL)
    target_link_libraries(torch_hip PRIVATE __caffe2_nccl)
    target_compile_definitions(torch_hip PRIVATE USE_NCCL)
  endif()

  if(USE_PRECOMPILED_HEADERS)
    target_precompile_headers(torch_hip PRIVATE
        "$<$<COMPILE_LANGUAGE:CXX>:ATen/core/ATen_pch.h>")
  endif()
elseif(USE_CUDA)
  set(CUDA_LINK_LIBRARIES_KEYWORD PRIVATE)
  if(CUDA_SEPARABLE_COMPILATION)
    # Separate compilation fails when kernels using `thrust::sort_by_key`
    # are linked with the rest of CUDA code. Workaround by linking them separately.
    add_library(torch_cuda ${Caffe2_GPU_SRCS} ${Caffe2_GPU_CU_SRCS})
    set_property(TARGET torch_cuda PROPERTY CUDA_SEPARABLE_COMPILATION ON)

    add_library(torch_cuda_w_sort_by_key OBJECT
        ${Caffe2_GPU_SRCS_W_SORT_BY_KEY}
        ${Caffe2_GPU_CU_SRCS_W_SORT_BY_KEY})
    set_property(TARGET torch_cuda_w_sort_by_key PROPERTY CUDA_SEPARABLE_COMPILATION OFF)
    target_link_libraries(torch_cuda PRIVATE torch_cuda_w_sort_by_key)
  else()
    add_library(torch_cuda
        ${Caffe2_GPU_SRCS} ${Caffe2_GPU_SRCS_W_SORT_BY_KEY}
        ${Caffe2_GPU_CU_SRCS} ${Caffe2_GPU_CU_SRCS_W_SORT_BY_KEY})
  endif()
  set(CUDA_LINK_LIBRARIES_KEYWORD)
  torch_compile_options(torch_cuda)  # see cmake/public/utils.cmake
  target_compile_options_if_supported(torch_cuda "-Wno-deprecated-copy")  # see cmake/public/utils.cmake
  target_compile_definitions(torch_cuda PRIVATE USE_CUDA)

  if(USE_CUSPARSELT)
      target_link_libraries(torch_cuda PRIVATE torch::cusparselt)
      target_compile_definitions(torch_cuda PRIVATE USE_CUSPARSELT)
  endif()
  if(USE_NCCL)
    target_link_libraries(torch_cuda PRIVATE __caffe2_nccl)
    target_compile_definitions(torch_cuda PRIVATE USE_NCCL)
  endif()
  if(USE_UCC)
    target_link_libraries(torch_cuda PRIVATE __caffe2_ucc)
    target_compile_definitions(torch_cuda PRIVATE USE_UCC)
  endif()
  if(USE_FLASH_ATTENTION)
    target_compile_definitions(torch_cuda PRIVATE USE_FLASH_ATTENTION)
  endif()
  if(USE_MEM_EFF_ATTENTION)
    target_compile_definitions(torch_cuda PRIVATE USE_MEM_EFF_ATTENTION)
  endif()
  if(BUILD_LAZY_CUDA_LINALG)
    add_library(torch_cuda_linalg ${ATen_CUDA_LINALG_SRCS})
    target_compile_definitions(torch_cuda_linalg PRIVATE USE_CUDA BUILD_LAZY_CUDA_LINALG)
    # Library order is important during static linking
    # `torch::magma` should be mentioned before other CUDA
    # to transitively include all symbols present in torch_cuda/torch_cpu
    if(USE_MAGMA)
      target_link_libraries(torch_cuda_linalg PRIVATE torch::magma)
      # CUDAHooks reports version of MAGMA PyTorch was compiled against, i.e. needs to be able to include magma headers
      get_target_property(HOOKS_INCLUDE_DIRECTORIES torch_cuda INCLUDE_DIRECTORIES)
      if(NOT "${MAGMA_INCLUDE_DIR}" IN_LIST HOOKS_INCLUDE_DIRECTORIES)
        set_source_files_properties(${CMAKE_CURRENT_SOURCE_DIR}/../aten/src/ATen/cuda/detail/CUDAHooks.cpp PROPERTIES INCLUDE_DIRECTORIES  "${MAGMA_INCLUDE_DIR}")
      endif()
    endif()
    target_link_libraries(torch_cuda_linalg PRIVATE
        torch_cpu
        torch_cuda
    )
    if($ENV{ATEN_STATIC_CUDA})
      if(CUDA_VERSION_MAJOR LESS_EQUAL 11)
        target_link_libraries(torch_cuda_linalg PRIVATE
            CUDA::cusolver_static
            ${CUDAToolkit_LIBRARY_DIR}/liblapack_static.a     # needed for libcusolver_static
        )
      elseif(CUDA_VERSION_MAJOR GREATER_EQUAL 12)
        target_link_libraries(torch_cuda_linalg PRIVATE
            CUDA::cusolver_static
            ${CUDAToolkit_LIBRARY_DIR}/libcusolver_lapack_static.a     # needed for libcusolver_static
        )
      endif()
    else()
      target_link_libraries(torch_cuda_linalg PRIVATE
          CUDA::cusolver
      )
    endif()
    # NS: TODO, is this really necessary?
    if(USE_MAGMA AND CAFFE2_STATIC_LINK_CUDA)
      target_link_libraries(torch_cuda_linalg PRIVATE
          CUDA::culibos ${CMAKE_DL_LIBS})
    endif()
    set_source_files_properties(${CMAKE_CURRENT_SOURCE_DIR}/../aten/src/ATen/native/cuda/LinearAlgebraStubs.cpp PROPERTIES COMPILE_FLAGS "-DBUILD_LAZY_CUDA_LINALG")
    install(TARGETS torch_cuda_linalg DESTINATION "${TORCH_INSTALL_LIB_DIR}")
  endif()

  if(USE_PRECOMPILED_HEADERS)
    target_precompile_headers(torch_cuda PRIVATE
        "$<$<COMPILE_LANGUAGE:CXX>:ATen/core/ATen_pch.h>")
  endif()
endif()

if(NOT MSVC AND USE_XNNPACK)
  TARGET_LINK_LIBRARIES(torch_cpu PRIVATE fxdiv)
endif()

# ==========================================================
# formerly-libtorch flags
# ==========================================================

if(NOT INTERN_BUILD_MOBILE)
  # Forces caffe2.pb.h to be generated before its dependents are compiled.
  # Adding the generated header file to the ${TORCH_SRCS} list is not sufficient
  # to establish the dependency, since the generation procedure is declared in a different CMake file.
  # See https://samthursfield.wordpress.com/2015/11/21/cmake-dependencies-between-targets-and-files-and-custom-commands/#custom-commands-in-different-directories
  add_dependencies(torch_cpu Caffe2_PROTO)
endif()

# Build model tracer for tracing-based selective build
if(TRACING_BASED AND NOT BUILD_LITE_INTERPRETER AND NOT INTERN_BUILD_MOBILE)
  add_subdirectory(
    ${TORCH_ROOT}/torch/csrc/jit/mobile/model_tracer
    ${CMAKE_BINARY_DIR}/model_tracer
  )
  string(APPEND CMAKE_CXX_FLAGS " -DENABLE_RECORD_KERNEL_FUNCTION_DTYPE")
endif()

# Codegen selected_mobile_ops.h for template selective build
if(BUILD_LITE_INTERPRETER AND SELECTED_OP_LIST)
  message("running gen_selected_mobile_ops_header for:  '${SELECTED_OP_LIST}'")
  file(GLOB lite_interpreter_python "${TOOLS_PATH}/lite_interpreter/*.py")
  if(${TRACING_BASED})
    file(GLOB code_analyzer_python "${TOOLS_PATH}/code_analyzer/*.py")
    add_custom_command(
      OUTPUT ${CMAKE_BINARY_DIR}/aten/src/ATen/selected_mobile_ops.h
      COMMAND
        "${PYTHON_EXECUTABLE}"
        -m tools.code_analyzer.gen_oplist
        --model_file_list_path "${SELECTED_OP_LIST}"
        --output_dir "${CMAKE_BINARY_DIR}/aten/src/ATen"
      DEPENDS
        ${torchgen_python}
        ${lite_interpreter_python}
        ${code_analyzer_python}
        "${SELECTED_OP_LIST}"
        "${TORCH_ROOT}/aten/src/ATen/native/native_functions.yaml"
      WORKING_DIRECTORY "${TORCH_ROOT}")
  else()
    add_custom_command(
      OUTPUT ${CMAKE_BINARY_DIR}/aten/src/ATen/selected_mobile_ops.h
      COMMAND
        "${PYTHON_EXECUTABLE}"
        -m tools.lite_interpreter.gen_selected_mobile_ops_header
        --yaml_file_path "${SELECTED_OP_LIST}"
        --output_file_path "${CMAKE_BINARY_DIR}/aten/src/ATen"
      DEPENDS
        ${torchgen_python}
        ${lite_interpreter_python}
        "${SELECTED_OP_LIST}"
        "${TORCH_ROOT}/aten/src/ATen/native/native_functions.yaml"
      WORKING_DIRECTORY "${TORCH_ROOT}")
  endif()

  add_custom_target(
    __selected_mobile_ops_header_gen
    DEPENDS ${CMAKE_BINARY_DIR}/aten/src/ATen/selected_mobile_ops.h)
  add_dependencies(torch_cpu __selected_mobile_ops_header_gen)
endif()

if(NOT NO_API)
  target_include_directories(torch_cpu PRIVATE
    ${TORCH_SRC_DIR}/csrc/api
    ${TORCH_SRC_DIR}/csrc/api/include)
endif()

if(USE_CUDA AND MSVC)
  # -INCLUDE is used to ensure torch_cuda is linked against in a project that relies on them.
  # Related issue: https://github.com/pytorch/pytorch/issues/31611
  target_link_libraries(torch_cuda INTERFACE "-INCLUDE:?warp_size@cuda@at@@YAHXZ")
endif()

if(NOT BUILD_LITE_INTERPRETER)
  set(TH_CPU_INCLUDE
    # dense
    aten/src/TH
    ${CMAKE_CURRENT_BINARY_DIR}/aten/src/TH
    ${TORCH_ROOT}/aten/src
    ${CMAKE_CURRENT_BINARY_DIR}/aten/src

    ${CMAKE_BINARY_DIR}/aten/src)
    target_include_directories(torch_cpu PRIVATE ${TH_CPU_INCLUDE})
endif()

set(ATen_CPU_INCLUDE
  ${TORCH_ROOT}/aten/src
  ${CMAKE_CURRENT_BINARY_DIR}/../aten/src
  ${CMAKE_BINARY_DIR}/aten/src)

if(CMAKE_CXX_COMPILER_ID MATCHES "Clang" OR CMAKE_CXX_COMPILER_ID STREQUAL "GNU")
  set_source_files_properties(${CMAKE_CURRENT_SOURCE_DIR}/../aten/src/ATen/native/QuantizedLinear.cpp PROPERTIES COMPILE_FLAGS -Wno-deprecated-declarations)
  set_source_files_properties(${CMAKE_CURRENT_SOURCE_DIR}/../aten/src/ATen/native/RNN.cpp PROPERTIES COMPILE_FLAGS -Wno-deprecated-declarations)
  set_source_files_properties(${CMAKE_CURRENT_SOURCE_DIR}/../aten/src/ATen/native/quantized/cpu/qlinear_prepack.cpp PROPERTIES COMPILE_FLAGS -Wno-deprecated-declarations)
  set_source_files_properties(${CMAKE_CURRENT_SOURCE_DIR}/../aten/src/ATen/native/quantized/qlinear_unpack.cpp PROPERTIES COMPILE_FLAGS -Wno-deprecated-declarations)
endif()

if(USE_TBB)
  list(APPEND ATen_CPU_INCLUDE ${TBB_INCLUDE_DIR})
  target_link_libraries(torch_cpu PUBLIC TBB::tbb)
endif()

if(BUILD_CAFFE2 AND BUILD_CAFFE2_OPS AND USE_FBGEMM)
  # FIXME: quantization/server/conv_dnnlowp_op.cc depends on fbgemm/src/RefImplementations.h
  target_include_directories(torch_cpu PRIVATE ${CMAKE_CURRENT_LIST_DIR}/../third_party)
endif()

target_include_directories(torch_cpu PRIVATE ${ATen_CPU_INCLUDE})

target_include_directories(torch_cpu PRIVATE
  ${TORCH_SRC_DIR}/csrc)

target_include_directories(torch_cpu PRIVATE
  ${TORCH_ROOT}/third_party/miniz-2.1.0)

target_include_directories(torch_cpu PRIVATE
  ${TORCH_ROOT}/third_party/kineto/libkineto/include)

if(USE_KINETO)
  target_include_directories(torch_cpu PRIVATE
    ${TORCH_ROOT}/third_party/kineto/libkineto/src)
endif()

install(DIRECTORY "${TORCH_SRC_DIR}/csrc"
  DESTINATION ${TORCH_INSTALL_INCLUDE_DIR}/torch
  FILES_MATCHING PATTERN "*.h" PATTERN "*.hpp")
install(FILES
  "${TORCH_SRC_DIR}/script.h"
  "${TORCH_SRC_DIR}/extension.h"
  "${TORCH_SRC_DIR}/custom_class.h"
  "${TORCH_SRC_DIR}/library.h"
  "${TORCH_SRC_DIR}/custom_class_detail.h"
  DESTINATION ${TORCH_INSTALL_INCLUDE_DIR}/torch)
if(BUILD_TEST)
  if(BUILD_EXECUTORCH)
    add_subdirectory(
            ${TORCH_ROOT}/test/edge
            ${CMAKE_BINARY_DIR}/test_edge_op_registration
    )
  endif()
  if(BUILD_LITE_INTERPRETER)
    add_subdirectory(
      ${TORCH_ROOT}/test/cpp/lite_interpreter_runtime
      ${CMAKE_BINARY_DIR}/test_lite_interpreter_runtime
    )
    add_subdirectory(
      ${TORCH_ROOT}/test/mobile/lightweight_dispatch
      ${CMAKE_BINARY_DIR}/test_codegen_unboxing
    )
  else()
    add_subdirectory(${TORCH_ROOT}/test/cpp/jit ${CMAKE_BINARY_DIR}/test_jit)
    add_subdirectory(
      ${TORCH_ROOT}/test/cpp/tensorexpr
      ${CMAKE_BINARY_DIR}/test_tensorexpr
    )
    if(USE_DISTRIBUTED)
      add_subdirectory(${TORCH_ROOT}/test/cpp/c10d ${CMAKE_BINARY_DIR}/test_cpp_c10d)
      if(NOT WIN32)
        add_subdirectory(${TORCH_ROOT}/test/cpp/dist_autograd ${CMAKE_BINARY_DIR}/dist_autograd)
        add_subdirectory(${TORCH_ROOT}/test/cpp/rpc ${CMAKE_BINARY_DIR}/test_cpp_rpc)
      endif()
    endif()
    if(NOT NO_API)
      add_subdirectory(${TORCH_ROOT}/test/cpp/api ${CMAKE_BINARY_DIR}/test_api)
    endif()

    if(USE_LLVM AND LLVM_FOUND)
      add_subdirectory(
        ${TORCH_ROOT}/test/mobile/nnc
        ${CMAKE_BINARY_DIR}/test_mobile_nnc
      )
    endif()
    add_subdirectory(${TORCH_ROOT}/test/cpp/lazy
                     ${CMAKE_BINARY_DIR}/test_lazy)
  endif()
  if(BUILD_AOT_INDUCTOR_TEST)
    add_subdirectory(
      ${TORCH_ROOT}/test/cpp/aot_inductor
      ${CMAKE_BINARY_DIR}/test_aot_inductor)
  endif()
endif()

if(CMAKE_SYSTEM_NAME STREQUAL "Linux")
  include(../cmake/CheckAbi.cmake)
endif()

# CMake config for external projects.
configure_file(
  ${PROJECT_SOURCE_DIR}/cmake/TorchConfigVersion.cmake.in
  ${PROJECT_BINARY_DIR}/TorchConfigVersion.cmake
  @ONLY)
configure_file(
  ${TORCH_ROOT}/cmake/TorchConfig.cmake.in
  ${PROJECT_BINARY_DIR}/TorchConfig.cmake
  @ONLY)
install(FILES
  ${PROJECT_BINARY_DIR}/TorchConfigVersion.cmake
  ${PROJECT_BINARY_DIR}/TorchConfig.cmake
  DESTINATION share/cmake/Torch)


# ---[ Torch python bindings build
add_subdirectory(../torch torch)
set(TORCH_PYTHON_COMPILE_OPTIONS ${TORCH_PYTHON_COMPILE_OPTIONS} PARENT_SCOPE)
set(TORCH_PYTHON_LINK_FLAGS ${TORCH_PYTHON_LINK_FLAGS} PARENT_SCOPE)

# ==========================================================
# END formerly-libtorch flags
# ==========================================================

if(NOT NO_API)
  target_include_directories(torch_cpu PUBLIC
    $<BUILD_INTERFACE:${TORCH_SRC_DIR}/csrc/api>
    $<BUILD_INTERFACE:${TORCH_SRC_DIR}/csrc/api/include>)
endif()

if(USE_ROCM)
  target_compile_definitions(torch_hip PRIVATE
    USE_ROCM
    __HIP_PLATFORM_AMD__
    )
  # NB: Massive hack.  torch/csrc/jit/codegen/fuser/codegen.cpp includes
  # torch/csrc/jit/codegen/fuser/cuda/resource_strings.h which changes the
  # strings depending on if you're __HIP_PLATFORM_AMD__ or not.
  # But that file is in torch_cpu!  So, against all odds, this macro
  # has to be set on torch_cpu too.  I also added it to torch for
  # better luck
  target_compile_definitions(torch_cpu PRIVATE
    USE_ROCM
    __HIP_PLATFORM_AMD__
    )
  target_compile_definitions(torch PRIVATE
    USE_ROCM
    __HIP_PLATFORM_AMD__
    )
  target_include_directories(torch_hip PRIVATE
    /opt/rocm/include
    /opt/rocm/hcc/include
    /opt/rocm/rocblas/include
    /opt/rocm/hipsparse/include
    )
  if(USE_FLASH_ATTENTION)
    target_compile_definitions(torch_hip PRIVATE USE_FLASH_ATTENTION)
  endif()
endif()

if(BUILD_LITE_INTERPRETER)
  target_compile_definitions(torch_cpu PRIVATE BUILD_LITE_INTERPRETER)
  # Enable template selective build only when SELECTED_OP_LIST is provided.
  if(SELECTED_OP_LIST)
    target_compile_definitions(torch_cpu PRIVATE TEMPLATE_SELECTIVE_BUILD)
  endif()
endif()


# Pass USE_DISTRIBUTED to torch_cpu, as some codes in jit/pickler.cpp and
# jit/unpickler.cpp need to be compiled only when USE_DISTRIBUTED is set
if(USE_DISTRIBUTED)
  target_compile_definitions(torch_cpu PUBLIC USE_DISTRIBUTED)
  if(USE_GLOO AND USE_C10D_GLOO)
    target_compile_definitions(torch_cpu PUBLIC USE_C10D_GLOO)
  endif()
  if(USE_UCC AND USE_C10D_UCC)
    target_compile_definitions(torch_cpu PUBLIC USE_C10D_UCC)
    if(USE_CUDA)
      target_compile_definitions(torch_cuda PUBLIC USE_C10D_UCC)
    endif()
  endif()
  if(USE_NCCL AND USE_C10D_NCCL)
    if(USE_ROCM)
      target_compile_definitions(torch_hip PUBLIC USE_C10D_NCCL)
    else()
      target_compile_definitions(torch_cuda PUBLIC USE_C10D_NCCL)
    endif()
  endif()
  if(USE_MPI AND USE_C10D_MPI)
    if(CMAKE_CXX_COMPILER_ID MATCHES "Clang" OR CMAKE_CXX_COMPILER_ID STREQUAL "GNU")
      set_source_files_properties(
        "${TORCH_SRC_DIR}/csrc/distributed/c10d/ProcessGroupMPI.cpp"
        PROPERTIES COMPILE_FLAGS -Wno-deprecated-declarations)
    endif()
    target_compile_definitions(torch_cpu PUBLIC USE_C10D_MPI)
  endif()
  # Pass USE_RPC in order to reduce use of
  # #if defined(USE_DISTRIBUTED) && !defined(_WIN32)
  # need to be removed when RPC is supported
  if(NOT WIN32)
    target_compile_definitions(torch_cpu PUBLIC USE_RPC)
  endif()
  # Pass USE_TENSORPIPE to torch_cpu as some parts of rpc/utils.cpp
  # can only be compiled with USE_TENSORPIPE is set.
  if(USE_TENSORPIPE)
    target_compile_definitions(torch_cpu PUBLIC USE_TENSORPIPE)
  endif()
endif()

if(NOT INTERN_BUILD_MOBILE)
  caffe2_interface_library(caffe2_protos caffe2_protos_whole)
  target_link_libraries(torch_cpu PRIVATE caffe2_protos_whole)
  if(${CAFFE2_LINK_LOCAL_PROTOBUF})
    target_link_libraries(torch_cpu INTERFACE protobuf::libprotobuf)
  else()
    target_link_libraries(torch_cpu PUBLIC protobuf::libprotobuf)
  endif()
endif()

if($ENV{TH_BINARY_BUILD})
  if(NOT MSVC AND USE_CUDA AND NOT APPLE)
    # Note [Extra MKL symbols for MAGMA in torch_cpu]
    #
    # When we build CUDA libraries and link against MAGMA, MAGMA makes use of
    # some BLAS symbols in its CPU fallbacks when it has no GPU versions
    # of kernels.  Previously, we ensured the BLAS symbols were filled in by
    # MKL by linking torch_cuda with BLAS, but when we are statically linking
    # against MKL (when we do wheel builds), this actually ends up pulling in a
    # decent chunk of MKL into torch_cuda, inflating our torch_cuda binary
    # size by 8M.  torch_cpu exposes most of the MKL symbols we need, but
    # empirically we determined that there are four which it doesn't provide.  If
    # we link torch_cpu with these --undefined symbols, we can ensure they
    # do get pulled in, and then we can avoid statically linking in MKL to
    # torch_cuda at all!
    #
    # We aren't really optimizing for binary size on Windows (and this link
    # line doesn't work on Windows), so don't do it there.
    #
    # These linker commands do not work on OS X, do not attempt this there.
    # (It shouldn't matter anyway, though, because OS X has dropped CUDA support)
    foreach(_symb  slaed0 daled0 dormql sormql zheevd cheevd)
    STRING(APPEND _undefined_link_flags " -Wl,--undefined=mkl_lapack_${_symb}")
    endforeach(_symb)
    set_target_properties(torch_cpu PROPERTIES LINK_FLAGS  ${_undefined_link_flags})

  endif()
endif()

target_link_libraries(torch_cpu PUBLIC c10)
target_link_libraries(torch_cpu PUBLIC ${Caffe2_PUBLIC_DEPENDENCY_LIBS})
target_link_libraries(torch_cpu PRIVATE ${Caffe2_DEPENDENCY_LIBS})
target_link_libraries(torch_cpu PRIVATE ${Caffe2_DEPENDENCY_WHOLE_LINK_LIBS})
if(USE_MPI)
  target_link_libraries(torch_cpu PRIVATE MPI::MPI_CXX)
endif()
target_include_directories(torch_cpu INTERFACE $<INSTALL_INTERFACE:include>)
target_include_directories(torch_cpu PRIVATE ${Caffe2_CPU_INCLUDE})
target_include_directories(torch_cpu SYSTEM PRIVATE "${Caffe2_DEPENDENCY_INCLUDE}")

target_compile_definitions(torch_cpu PRIVATE CAFFE2_BUILD_MAIN_LIB)
if(USE_CUDA)
  target_compile_definitions(torch_cuda PRIVATE TORCH_CUDA_BUILD_MAIN_LIB)
elseif(USE_ROCM)
  target_compile_definitions(torch_hip PRIVATE TORCH_HIP_BUILD_MAIN_LIB)
endif()

set(EXPERIMENTAL_SINGLE_THREAD_POOL "0" CACHE STRING
  "Experimental option to use a single thread pool for inter- and intra-op parallelism")
if("${EXPERIMENTAL_SINGLE_THREAD_POOL}")
  target_compile_definitions(torch_cpu PUBLIC "-DAT_EXPERIMENTAL_SINGLE_THREAD_POOL=1")
endif()

if(MSVC AND NOT BUILD_SHARED_LIBS)
  # Note [Supporting both static and dynamic libraries on Windows]
  # ~~~~~~~~~~~~~~~~~~~~~~~~~~~~~~~~~~~~~~~~~~~~~~~~~~~~~~~~~~~~~
  # A Windows library may be distributed as either a static or dynamic
  # library.  The chosen distribution mechanism affects how you setup
  # the headers for the library: if you statically link a function,
  # all you need is an ordinary signature:
  #
  #     void f();
  #
  # But if you *dynamically* link it, then you must provide a __declspec
  # specifying that it should be imported from a DLL:
  #
  #     __declspec(dllimport) void f();
  #
  # Mixing the two situations will not work: if you specify dllimport
  # while statically linking, the linker will complain it cannot find
  # the __imp_f symbol (which serve as the DLL entrypoint); if you
  # fail to specify dllimport for a symbol that's coming from a DLL,
  # the linker will complain that it can't find f.  Joy!
  #
  # Most places on the Internet, you will find people have written
  # their headers under the assumption that the application will
  # only ever be dynamically linked, as they define a macro which
  # tags a function as __declspec(dllexport) if you are actually
  # building the library, and __declspec(dllimport) otherwise.  But
  # if you want these headers to also work if you are linking against
  # a static library, you need a way to avoid adding these __declspec's
  # at all.  And that "mechanism" needs to apply to any downstream
  # libraries/executables which are going to link against your library.
  #
  #   As an aside, why do we need to support both modes?
  #   For historical reasons, PyTorch ATen on Windows is built dynamically,
  #   while Caffe2 on Windows is built statically (mostly because if
  #   we build it dynamically, we are over the DLL exported symbol limit--and
  #   that is because Caffe2 hasn't comprehensively annotated all symbols
  #   which cross the DLL boundary with CAFFE_API).  So any code
  #   which is used by both PyTorch and Caffe2 needs to support both
  #   modes of linking.
  #
  # So, you have a macro (call it AT_CORE_STATIC_WINDOWS) which you need to have
  # set for any downstream library/executable that transitively includes your
  # headers.  How are you going to do this?  You have two options:
  #
  #   1. Write out a config.h header which stores whether or not
  #      you are linking statically or dynamically.
  #
  #   2. Force all of users to set the macro themselves.  If they
  #      use cmake, you can set -DAT_CORE_STATIC_WINDOWS=1 as a PUBLIC
  #      compile option, in which case cmake will automatically
  #      add the macro for you.
  #
  # Which one is better? Well, it depends: they trade off implementor
  # ease versus user ease: (1) is more work for the library author
  # but the user doesn't have to worry about it; (2) requires the user
  # to set the macro themselves... but only if they don't use cmake.
  #
  # So, which is appropriate in our situation?  In my mind, here is
  # the distinguishing factor: it is more common to distribute
  # DLLs, since they don't require you to line up the CRT version
  # (/MD, /MDd, /MT, /MTd) and MSVC version at the use site.  So,
  # if a user is already in the business of static linkage, they're
  # already in "expert user" realm.  So, I've decided that at this
  # point in time, the simplicity of implementation of (2) wins out.
  #
  # NB: This must be target_compile_definitions, not target_compile_options,
  # as the latter is not respected by nvcc
  target_compile_definitions(torch_cpu PUBLIC "AT_CORE_STATIC_WINDOWS=1")
endif()
if(MSVC AND BUILD_SHARED_LIBS)
  # ONNX is linked statically and needs to be exported from this library
  # to be used externally. Make sure that references match the export.
  target_compile_options(torch_cpu PRIVATE "-DONNX_BUILD_MAIN_LIB")
endif()

caffe2_interface_library(torch_cpu torch_cpu_library)

if(USE_CUDA)
  caffe2_interface_library(torch_cuda torch_cuda_library)
elseif(USE_ROCM)
  caffe2_interface_library(torch_hip torch_hip_library)
endif()

caffe2_interface_library(torch torch_library)

install(TARGETS torch_cpu torch_cpu_library EXPORT Caffe2Targets DESTINATION "${TORCH_INSTALL_LIB_DIR}")

if(USE_CUDA)
  install(TARGETS torch_cuda torch_cuda_library EXPORT Caffe2Targets DESTINATION "${TORCH_INSTALL_LIB_DIR}")
elseif(USE_ROCM)
  install(TARGETS torch_hip torch_hip_library EXPORT Caffe2Targets DESTINATION "${TORCH_INSTALL_LIB_DIR}")
endif()
install(TARGETS torch torch_library EXPORT Caffe2Targets DESTINATION "${TORCH_INSTALL_LIB_DIR}")

target_link_libraries(torch PUBLIC torch_cpu_library)

if(USE_CUDA)
  target_link_libraries(torch PUBLIC torch_cuda_library)
elseif(USE_ROCM)
  target_link_libraries(torch PUBLIC torch_hip_library)
endif()

if(PRINT_CMAKE_DEBUG_INFO)
  print_target_properties(torch)
  print_target_properties(torch_cpu)
endif()

# Install PDB files for MSVC builds
if(MSVC AND BUILD_SHARED_LIBS)
  install(FILES $<TARGET_PDB_FILE:torch_cpu> DESTINATION "${TORCH_INSTALL_LIB_DIR}" OPTIONAL)
  if(USE_CUDA)
    install(FILES $<TARGET_PDB_FILE:torch_cuda> DESTINATION "${TORCH_INSTALL_LIB_DIR}" OPTIONAL)
  elseif(USE_ROCM)
    install(FILES $<TARGET_PDB_FILE:torch_hip> DESTINATION "${TORCH_INSTALL_LIB_DIR}" OPTIONAL)
  endif()
endif()

# ---[ CUDA library.
if(USE_CUDA)
  # FIXME: If kineto is linked with CUPTI it pollutes torch_cpu with CUDA dependencies
  # Even worse, it never declares that it depends on cudart, but calls the API, see
  # https://github.com/pytorch/kineto/blob/aef2f5c0f15e3be52406ac0b885e8689de6bc9f6/libkineto/src/CudaDeviceProperties.cpp#L24
  if(USE_KINETO AND NOT MSVC)
    target_link_libraries(torch_cpu PRIVATE torch::cudart)
  endif()
  target_link_libraries(torch_cuda INTERFACE torch::cudart)
  target_link_libraries(torch_cuda PUBLIC c10_cuda torch::nvtoolsext)

  target_include_directories(
      torch_cuda INTERFACE $<INSTALL_INTERFACE:include>)
  target_include_directories(
      torch_cuda PRIVATE ${Caffe2_GPU_INCLUDE})
  target_link_libraries(
      torch_cuda PRIVATE ${Caffe2_CUDA_DEPENDENCY_LIBS})

  # These public dependencies must go after the previous dependencies, as the
  # order of the libraries in the linker call matters here when statically
  # linking; libculibos and cublas must be last.
  target_link_libraries(torch_cuda PUBLIC torch_cpu_library ${Caffe2_PUBLIC_CUDA_DEPENDENCY_LIBS})
endif()

# ---[ Metal(OSX) modification
if(APPLE AND USE_PYTORCH_METAL)
  if(NOT INTERN_BUILD_MOBILE)
    include(../cmake/Metal.cmake)
    # We need to link the system frameworks explicitly
    find_library(metal NAMES Metal)
    find_library(mps NAMES MetalPerformanceShaders)
    find_library(foundation NAMES Foundation)
    find_library(accelerate NAMES Accelerate)
    target_link_libraries(torch_cpu PUBLIC ${metal} ${mps} ${foundation} ${accelerate})
  endif()
endif()


target_link_libraries(torch_cpu PRIVATE flatbuffers)

# Note [Global dependencies]
# Some libraries (e.g. OpenMPI) like to dlopen plugins after they're initialized,
# and they assume that all of their symbols will be available in the global namespace.
# On the other hand we try to be good citizens and avoid polluting the symbol
# namespaces, so libtorch is loaded with all its dependencies in a local scope.
# That usually leads to missing symbol errors at run-time, so to avoid a situation like
# this we have to preload those libs in a global namespace.
if(BUILD_SHARED_LIBS)
  add_library(torch_global_deps SHARED ${TORCH_SRC_DIR}/csrc/empty.c)
  if(HAVE_SOVERSION)
    set_target_properties(torch_global_deps PROPERTIES
        VERSION ${TORCH_VERSION} SOVERSION ${TORCH_SOVERSION})
  endif()
  set_target_properties(torch_global_deps PROPERTIES LINKER_LANGUAGE C)
  if(USE_MPI)
    target_link_libraries(torch_global_deps MPI::MPI_CXX)
  endif()
  if(CAFFE2_USE_MKL)
    target_link_libraries(torch_global_deps caffe2::mkl)
  endif()
  # The CUDA libraries are linked here for a different reason: in some
  # cases we load these libraries with ctypes, and if they weren't opened
  # with RTLD_GLOBAL, we'll do the "normal" search process again (and
  # not find them, because they're usually in non-standard locations)
  if(USE_CUDA)
    target_link_libraries(torch_global_deps ${Caffe2_PUBLIC_CUDA_DEPENDENCY_LIBS})
    target_link_libraries(torch_global_deps torch::cudart torch::nvtoolsext)
  endif()
  if(USE_TBB)
    target_link_libraries(torch_global_deps TBB::tbb)
  endif()

  install(TARGETS torch_global_deps DESTINATION "${TORCH_INSTALL_LIB_DIR}")
endif()

# ---[ Caffe2 HIP sources.
if(USE_ROCM)
  # Call again since Caffe2_HIP_INCLUDE is extended with ATen include dirs.
  # Get Compile Definitions from the directory (FindHIP.cmake bug)
  get_directory_property(MY_DEFINITIONS COMPILE_DEFINITIONS)
  if(MY_DEFINITIONS)
    foreach(_item ${MY_DEFINITIONS})
      list(APPEND HIP_CLANG_FLAGS "-D${_item}")
    endforeach()
  endif()

  # Call again since Caffe2_HIP_INCLUDE is extended with ATen include dirs.
  hip_include_directories(${Caffe2_HIP_INCLUDE})

  # Since PyTorch files contain HIP headers, these flags are required for the necessary definitions to be added.
  target_compile_options(torch_hip PUBLIC ${HIP_CXX_FLAGS})  # experiment
  target_link_libraries(torch_hip PUBLIC c10_hip)

  if(NOT INTERN_BUILD_MOBILE)
    # TODO: Cut this over to ATEN_HIP_FILES_GEN_LIB.  At the moment, we
    # only generate CUDA files
    # NB: This dependency must be PRIVATE, because we don't install
    # ATEN_CUDA_FILES_GEN_LIB (it's a synthetic target just to get the
    # correct dependency from generated files.)
    target_link_libraries(torch_hip PRIVATE ATEN_CUDA_FILES_GEN_LIB)
  endif()
  target_link_libraries(torch_hip PUBLIC torch_cpu_library ${Caffe2_PUBLIC_HIP_DEPENDENCY_LIBS})
  target_link_libraries(torch_hip PRIVATE ${Caffe2_HIP_DEPENDENCY_LIBS})

  # Since PyTorch files contain HIP headers, this is also needed to capture the includes.
  target_include_directories(torch_hip PRIVATE ${Caffe2_HIP_INCLUDE})
  target_include_directories(torch_hip INTERFACE $<INSTALL_INTERFACE:include>)
endif()

if(BUILD_STATIC_RUNTIME_BENCHMARK)
  add_subdirectory(${TORCH_ROOT}/benchmarks/static_runtime ${PROJECT_BINARY_DIR}/bin)
  add_executable(static_runtime_bench "${STATIC_RUNTIME_BENCHMARK_SRCS}")
  add_executable(static_runtime_test "${STATIC_RUNTIME_TEST_SRCS}")
  target_link_libraries(static_runtime_bench torch_library benchmark)
  target_link_libraries(static_runtime_test torch_library gtest_main)
endif()

if(BUILD_MOBILE_BENCHMARK)
  foreach(benchmark_src ${ATen_MOBILE_BENCHMARK_SRCS})
    get_filename_component(benchmark_name ${benchmark_src} NAME_WE)
    add_executable(${benchmark_name} "${benchmark_src}")
    target_link_libraries(${benchmark_name} torch_library benchmark)
    target_include_directories(${benchmark_name} PRIVATE $<INSTALL_INTERFACE:include>)
    target_include_directories(${benchmark_name} PRIVATE $<BUILD_INTERFACE:${CMAKE_BINARY_DIR}/include>)
    target_include_directories(${benchmark_name} PRIVATE ${ATen_CPU_INCLUDE})
    target_link_options(${benchmark_name} PRIVATE "LINKER:--allow-multiple-definition")
  endforeach()
endif()

if(BUILD_MOBILE_TEST)
  foreach(test_src ${ATen_MOBILE_TEST_SRCS})
    get_filename_component(test_name ${test_src} NAME_WE)
    add_executable(${test_name} "${test_src}")
    target_link_libraries(${test_name} torch_library gtest_main)
    target_include_directories(${test_name} PRIVATE $<INSTALL_INTERFACE:include>)
    target_include_directories(${test_name} PRIVATE $<BUILD_INTERFACE:${CMAKE_BINARY_DIR}/include>)
    target_include_directories(${test_name} PRIVATE ${ATen_CPU_INCLUDE})
    add_test(NAME ${test_name} COMMAND $<TARGET_FILE:${test_name}>)
  endforeach()
endif()

# ---[ Test binaries.
if(BUILD_TEST)

  foreach(test_src ${ATen_VEC_TEST_SRCS})
    foreach(i RANGE ${NUM_CPU_CAPABILITY_NAMES})
        get_filename_component(test_name ${test_src} NAME_WE)
        list(GET CPU_CAPABILITY_NAMES ${i} CPU_CAPABILITY)
        list(GET CPU_CAPABILITY_FLAGS ${i} FLAGS)
        separate_arguments(FLAGS UNIX_COMMAND "${FLAGS}")
        # Build vec with minimal dependencies on all platforms but Windows
        if(NOT MSVC)
          add_executable(${test_name}_${CPU_CAPABILITY} "${test_src}" ../aten/src/ATen/native/quantized/AffineQuantizerBase.cpp)
          # TODO: Get rid of c10 dependency (which is only needed for the implementation of AT_ERROR)
          target_link_libraries(${test_name}_${CPU_CAPABILITY} c10 sleef gtest_main)
          if(USE_FBGEMM)
            target_link_libraries(${test_name}_${CPU_CAPABILITY} fbgemm)
          endif()
          if(USE_ASAN)
            if(TARGET Sanitizer::address)
              target_link_libraries(${test_name}_${CPU_CAPABILITY} Sanitizer::address)
            endif()
            if(TARGET Sanitizer::undefined)
              target_link_libraries(${test_name}_${CPU_CAPABILITY} Sanitizer::undefined)
            endif()
          endif()
        else()
          add_executable(${test_name}_${CPU_CAPABILITY} "${test_src}")
          target_link_libraries(${test_name}_${CPU_CAPABILITY} torch_library gtest_main)
        endif()
        target_include_directories(${test_name}_${CPU_CAPABILITY} PRIVATE $<INSTALL_INTERFACE:include>)
        target_include_directories(${test_name}_${CPU_CAPABILITY} PRIVATE $<BUILD_INTERFACE:${CMAKE_BINARY_DIR}/include>)
        target_include_directories(${test_name}_${CPU_CAPABILITY} PRIVATE ${ATen_CPU_INCLUDE})
        target_compile_definitions(${test_name}_${CPU_CAPABILITY} PRIVATE CPU_CAPABILITY=${CPU_CAPABILITY}  CPU_CAPABILITY_${CPU_CAPABILITY})
        target_compile_options(${test_name}_${CPU_CAPABILITY} PRIVATE  ${FLAGS})
        if(NOT MSVC)
              target_compile_options(${test_name}_${CPU_CAPABILITY} PRIVATE -Wno-ignored-qualifiers)
        endif(NOT MSVC)
        add_test(NAME ${test_name}_${CPU_CAPABILITY} COMMAND $<TARGET_FILE:${test_name}_${CPU_CAPABILITY}>)
    endforeach()
  endforeach()

  foreach(test_src ${Caffe2_CPU_TEST_SRCS})
    get_filename_component(test_name ${test_src} NAME_WE)
    add_executable(${test_name} "${test_src}")
    target_link_libraries(${test_name} torch_library gtest_main)
    target_include_directories(${test_name} PRIVATE $<INSTALL_INTERFACE:include>)
    target_include_directories(${test_name} PRIVATE $<BUILD_INTERFACE:${CMAKE_BINARY_DIR}/include>)
    target_include_directories(${test_name} PRIVATE ${Caffe2_CPU_INCLUDE})
    if(NOT MSVC)
      target_compile_options(${test_name} PRIVATE -Wno-unused-variable)
    endif()
    add_test(NAME ${test_name} COMMAND $<TARGET_FILE:${test_name}>)
    if(INSTALL_TEST)
      install(TARGETS ${test_name} DESTINATION test)
      # Install PDB files for MSVC builds
      if(MSVC AND BUILD_SHARED_LIBS)
        install(FILES $<TARGET_PDB_FILE:${test_name}> DESTINATION test OPTIONAL)
      endif()
    endif()
  endforeach()

  if(USE_MPS)
    foreach(test_src ${Caffe2_MPS_TEST_SRCS})
      get_filename_component(test_name ${test_src} NAME_WE)
      add_executable(${test_name} "${test_src}")
      find_library(metal NAMES Metal)
      find_library(foundation NAMES Foundation)
      target_link_libraries(${test_name} torch_library gtest_main ${metal} ${foundation})
      target_include_directories(${test_name} PRIVATE $<INSTALL_INTERFACE:include>)
      target_include_directories(${test_name} PRIVATE $<BUILD_INTERFACE:${CMAKE_BINARY_DIR}/include>)
      target_include_directories(${test_name} PRIVATE ${Caffe2_CPU_INCLUDE})
      add_test(NAME ${test_name} COMMAND $<TARGET_FILE:${test_name}>)
      if(INSTALL_TEST)
        install(TARGETS ${test_name} DESTINATION test)
        # Install PDB files for MSVC builds
        if(MSVC AND BUILD_SHARED_LIBS)
          install(FILES $<TARGET_PDB_FILE:${test_name}> DESTINATION test OPTIONAL)
        endif()
      endif()
    endforeach()
  endif()

  if(USE_CUDA)
    foreach(test_src ${Caffe2_GPU_TEST_SRCS})
      get_filename_component(test_name ${test_src} NAME_WE)
      add_executable(${test_name} "${test_src}")
      target_link_libraries(${test_name} torch_library gtest_main)
      if(USE_CUDNN AND ${test_name} MATCHES "cudnn")
        target_link_libraries(${test_name} torch::cudnn)
      endif()
      target_include_directories(${test_name} PRIVATE $<INSTALL_INTERFACE:include>)
      target_include_directories(${test_name} PRIVATE ${Caffe2_CPU_INCLUDE})
      add_test(NAME ${test_name} COMMAND $<TARGET_FILE:${test_name}>)
      if(INSTALL_TEST)
        install(TARGETS ${test_name} DESTINATION test)
        # Install PDB files for MSVC builds
        if(MSVC AND BUILD_SHARED_LIBS)
          install(FILES $<TARGET_PDB_FILE:${test_name}> DESTINATION test OPTIONAL)
        endif()
      endif()
    endforeach()
  endif()

  if(USE_VULKAN)
    foreach(test_src ${Caffe2_VULKAN_TEST_SRCS})
      get_filename_component(test_name ${test_src} NAME_WE)
      add_executable(${test_name} "${test_src}")
      target_link_libraries(${test_name} torch_library gtest_main)
      target_include_directories(${test_name} PRIVATE $<INSTALL_INTERFACE:include>)
      target_include_directories(${test_name} PRIVATE ${Caffe2_CPU_INCLUDE})
      add_test(NAME ${test_name} COMMAND $<TARGET_FILE:${test_name}>)
      if(INSTALL_TEST)
        install(TARGETS ${test_name} DESTINATION test)
        # Install PDB files for MSVC builds
        if(MSVC AND BUILD_SHARED_LIBS)
          install(FILES $<TARGET_PDB_FILE:${test_name}> DESTINATION test OPTIONAL)
        endif()
      endif()
    endforeach()
  endif()

  if(USE_ROCM)
    foreach(test_src ${Caffe2_HIP_TEST_SRCS})
      get_filename_component(test_name ${test_src} NAME_WE)
      add_executable(${test_name} "${test_src}")
      target_link_libraries(${test_name} torch_library gtest_main)
      target_include_directories(${test_name} PRIVATE $<INSTALL_INTERFACE:include>)
      target_include_directories(${test_name} PRIVATE ${Caffe2_CPU_INCLUDE} ${Caffe2_HIP_INCLUDE})
      target_compile_options(${test_name} PRIVATE ${HIP_CXX_FLAGS})
      add_test(NAME ${test_name} COMMAND $<TARGET_FILE:${test_name}>)
      if(INSTALL_TEST)
        install(TARGETS ${test_name} DESTINATION test)
      endif()
    endforeach()
  endif()

  # For special tests that explicitly uses dependencies, we add them here
  if(BUILD_CAFFE2 AND USE_MPI)
    target_link_libraries(mpi_test MPI::MPI_CXX)
    if(USE_CUDA)
      target_link_libraries(mpi_gpu_test MPI::MPI_CXX)
    endif()
  endif()
endif()

if(MSVC)
  # This is used to enable the conforming lambda processor in MSVC
  # Which allows us to capture constexpr in lambdas
  # Note that this will be turned on by default for std=c++20 and above
  # This should be applied globally when https://github.com/pytorch/pytorch/issues/92600 is fixed
  foreach(tmp ${MEM_EFF_ATTENTION_CUDA_SOURCES})
    # MEM_EFF_ATTENTION_CUDA is populated in pytorch/aten/src/ATen/CMakeLists.txt
    # We iterate over these files, updating paths and adding the compile flag
    FILE(RELATIVE_PATH tmp_path "${PROJECT_SOURCE_DIR}" "${tmp}")
    SET(tmp_path "../${tmp_path}")
    set_source_files_properties(${tmp_path} PROPERTIES COMPILE_FLAGS "-Xcompiler /Zc:lambda")
  endforeach()
endif()

# Note: we only install the caffe2 python files if BUILD_CAFFE2_OPS is ON
# This is because the build rules here written in such a way that they always
# appear to need to be re-run generating >600 pieces of work during the pytorch
# rebuild step. The long-term fix should be to clean up these rules so they
# only rerun when needed.

if(BUILD_PYTHON)
  # Python site-packages
  # Get canonical directory for python site packages (relative to install
  # location).  It varies from system to system.
  # We should pin the path separator to the forward slash on Windows.
  # More details can be seen at
  # https://github.com/pytorch/pytorch/tree/main/tools/build_pytorch_libs.bat#note-backslash-munging-on-windows
  pycmd(PYTHON_SITE_PACKAGES "
      import os
      import sysconfig
      relative_site_packages = sysconfig.get_path('purelib').replace(sysconfig.get_path('data'), '').lstrip(os.path.sep)
      print(relative_site_packages)
  ")
  file(TO_CMAKE_PATH ${PYTHON_SITE_PACKAGES} PYTHON_SITE_PACKAGES)
  set(PYTHON_SITE_PACKAGES ${PYTHON_SITE_PACKAGES} PARENT_SCOPE) # for Summary
  # ---[ Options.
  set(PYTHON_LIB_REL_PATH "${PYTHON_SITE_PACKAGES}" CACHE STRING "Python installation path (relative to CMake installation prefix)")
  message(STATUS "Using ${PYTHON_LIB_REL_PATH} as python relative installation path")
  # Python extension suffix
  # Try to get from python through sysconfig.get_env_var('EXT_SUFFIX') first,
  # fallback to ".pyd" if windows and ".so" for all others.
  pycmd(PY_EXT_SUFFIX "
      def get_ext_suffix():
          import sys
          import sysconfig
          return sysconfig.get_config_var('EXT_SUFFIX')

      suffix = get_ext_suffix()
      if suffix is not None:
          print(suffix)
      else:
          print()
  ")
  if("${PY_EXT_SUFFIX}" STREQUAL "")
    if(MSVC)
      set(PY_EXT_SUFFIX ".pyd")
    else()
      set(PY_EXT_SUFFIX ".so")
    endif()
  endif()

  if(CMAKE_CXX_COMPILER_ID STREQUAL "GNU")
    # Workaround for https://gcc.gnu.org/bugzilla/show_bug.cgi?id=80947 in EmbeddingBag.cpp
    set_source_files_properties(../aten/src/ATen/native/EmbeddingBag.cpp PROPERTIES COMPILE_FLAGS -Wno-attributes)
    set_source_files_properties(${TORCH_SRC_DIR}/../caffe2/operators/box_with_nms_limit_op.cc PROPERTIES COMPILE_FLAGS -Wno-attributes)
  endif()
  # Allow different install locations for libcaffe2
  # For setuptools installs (that all build Python), install libcaffe2 into
  # site-packages, alongside the torch libraries. The pybind11 library needs
  # an rpath to the torch library folder
  # For cmake installs, including c++ only installs, install libcaffe2 into
  # CMAKE_INSTALL_PREFIX/lib . The pybind11 library can have a hardcoded
  # rpath
  set(caffe2_pybind11_rpath "${_rpath_portable_origin}")
  if(${BUILDING_WITH_TORCH_LIBS})
    # site-packages/caffe2/python/caffe2_pybind11_state
    # site-packages/torch/lib
    set(caffe2_pybind11_rpath "${_rpath_portable_origin}/../../torch/lib")
  endif(${BUILDING_WITH_TORCH_LIBS})

  # Must also include `CMAKE_SHARED_LINKER_FLAGS` in linker flags for
  # `caffe2_pybind11_state_*` targets because paths to required libraries may
  # need to be found there (e.g., specifying path to `libiomp5` with `LDFLAGS`).
  set(_caffe2_pybind11_state_linker_flags "${CMAKE_SHARED_LINKER_FLAGS}")
  if(APPLE)
    set(_caffe2_pybind11_state_linker_flags "${_caffe2_pybind11_state_linker_flags} -undefined dynamic_lookup")
  endif()

  # ---[ Python.
  if(BUILD_CAFFE2)
  add_library(caffe2_pybind11_state MODULE ${Caffe2_CPU_PYTHON_SRCS})
  target_compile_definitions(torch PRIVATE BUILD_CAFFE2)
  target_compile_definitions(torch_python PRIVATE BUILD_CAFFE2)
  if(USE_NUMPY)
    target_compile_options(caffe2_pybind11_state PRIVATE "-DUSE_NUMPY")
    target_link_libraries(caffe2_pybind11_state  PRIVATE numpy::numpy)
  endif()
  if(NOT MSVC)
    set_target_properties(caffe2_pybind11_state PROPERTIES COMPILE_FLAGS "-fvisibility=hidden")
  endif()
  set_target_properties(caffe2_pybind11_state PROPERTIES PREFIX "" DEBUG_POSTFIX "")
  set_target_properties(caffe2_pybind11_state PROPERTIES SUFFIX ${PY_EXT_SUFFIX})
  set_target_properties(caffe2_pybind11_state PROPERTIES LINK_FLAGS "${_caffe2_pybind11_state_linker_flags}")
  target_include_directories(caffe2_pybind11_state PRIVATE $<INSTALL_INTERFACE:include>)
  target_include_directories(caffe2_pybind11_state PRIVATE ${Caffe2_CPU_INCLUDE})

  target_link_libraries(caffe2_pybind11_state PRIVATE
      torch_library python::python pybind::pybind11)
  if(USE_MKLDNN)
      target_link_libraries(caffe2_pybind11_state PRIVATE caffe2::mkldnn)
  endif()
  if(WIN32)
    target_link_libraries(caffe2_pybind11_state PRIVATE onnx_proto)
  endif(WIN32)

  # Install caffe2_pybind11_state(_gpu|hip) in site-packages/caffe2/python,
  # so it needs an rpath to find libcaffe2
  set_target_properties(
      caffe2_pybind11_state PROPERTIES LIBRARY_OUTPUT_DIRECTORY
      ${CMAKE_BINARY_DIR}/caffe2/python)
  install(TARGETS caffe2_pybind11_state DESTINATION "${PYTHON_LIB_REL_PATH}/caffe2/python")
  if(MSVC AND BUILD_SHARED_LIBS)
    install(FILES $<TARGET_PDB_FILE:caffe2_pybind11_state> DESTINATION "${PYTHON_LIB_REL_PATH}/caffe2/python" OPTIONAL)
  endif()
  set_target_properties(caffe2_pybind11_state PROPERTIES INSTALL_RPATH "${caffe2_pybind11_rpath}")

  if(USE_CUDA)
    add_library(caffe2_pybind11_state_gpu MODULE ${Caffe2_GPU_PYTHON_SRCS})
    if(USE_NUMPY)
      target_compile_options(caffe2_pybind11_state_gpu PRIVATE "-DUSE_NUMPY")
      target_link_libraries(caffe2_pybind11_state_gpu PRIVATE numpy::numpy)
    endif()
    if(NOT MSVC)
      set_target_properties(caffe2_pybind11_state_gpu PROPERTIES COMPILE_FLAGS "-fvisibility=hidden")
    endif()
    set_target_properties(caffe2_pybind11_state_gpu PROPERTIES PREFIX "" DEBUG_POSTFIX "")
    set_target_properties(caffe2_pybind11_state_gpu PROPERTIES SUFFIX ${PY_EXT_SUFFIX})
    set_target_properties(caffe2_pybind11_state_gpu PROPERTIES LINK_FLAGS "${_caffe2_pybind11_state_linker_flags}")
    target_include_directories(caffe2_pybind11_state_gpu PRIVATE $<INSTALL_INTERFACE:include>)
    target_include_directories(caffe2_pybind11_state_gpu PRIVATE ${Caffe2_CPU_INCLUDE})
    target_link_libraries(caffe2_pybind11_state_gpu PRIVATE
        torch_library python::python pybind::pybind11)
    if(WIN32)
      target_link_libraries(caffe2_pybind11_state_gpu PRIVATE onnx_proto)
    endif(WIN32)

    # Install with same rpath as non-gpu caffe2_pybind11_state
    set_target_properties(
        caffe2_pybind11_state_gpu PROPERTIES LIBRARY_OUTPUT_DIRECTORY
        ${CMAKE_BINARY_DIR}/caffe2/python)
    install(TARGETS caffe2_pybind11_state_gpu DESTINATION "${PYTHON_LIB_REL_PATH}/caffe2/python")
    if(MSVC AND BUILD_SHARED_LIBS)
      install(FILES $<TARGET_PDB_FILE:caffe2_pybind11_state_gpu> DESTINATION "${PYTHON_LIB_REL_PATH}/caffe2/python" OPTIONAL)
    endif()
    set_target_properties(caffe2_pybind11_state_gpu PROPERTIES INSTALL_RPATH "${caffe2_pybind11_rpath}")
  endif()

  if(USE_ROCM)
    add_library(caffe2_pybind11_state_hip MODULE ${Caffe2_HIP_PYTHON_SRCS})
    if(USE_NUMPY)
      target_compile_options(caffe2_pybind11_state_hip PRIVATE "-DUSE_NUMPY")
      target_link_libraries(caffe2_pybind11_state_hip PRIVATE numpy::numpy)
    endif()
    if(NOT MSVC)
      target_compile_options(caffe2_pybind11_state_hip PRIVATE ${HIP_CXX_FLAGS} -fvisibility=hidden)
    endif()
    set_target_properties(caffe2_pybind11_state_hip PROPERTIES PREFIX "")
    set_target_properties(caffe2_pybind11_state_hip PROPERTIES SUFFIX ${PY_EXT_SUFFIX})
    set_target_properties(caffe2_pybind11_state_hip PROPERTIES LINK_FLAGS "${_caffe2_pybind11_state_linker_flags}")
    target_include_directories(caffe2_pybind11_state_hip PRIVATE $<INSTALL_INTERFACE:include>)
    target_include_directories(caffe2_pybind11_state_hip PRIVATE ${Caffe2_CPU_INCLUDE} ${Caffe2_HIP_INCLUDE})
    target_link_libraries(caffe2_pybind11_state_hip PRIVATE
        torch_library python::python pybind::pybind11)

    # Install with same rpath as non-hip caffe2_pybind11_state
    set_target_properties(
        caffe2_pybind11_state_hip PROPERTIES LIBRARY_OUTPUT_DIRECTORY
        ${CMAKE_BINARY_DIR}/caffe2/python)
    install(TARGETS caffe2_pybind11_state_hip DESTINATION "${PYTHON_LIB_REL_PATH}/caffe2/python")
    set_target_properties(caffe2_pybind11_state_hip PROPERTIES INSTALL_RPATH "${caffe2_pybind11_rpath}")
  endif()

  if(MSVC AND CMAKE_GENERATOR MATCHES "Visual Studio")
    # If we are building under windows, we will copy the file from
    # build/caffe2/python/{Debug,Release}/caffe2_pybind11_state.pyd
    # to its parent folder so that we can do in-build execution.
    add_custom_target(windows_python_copy_lib ALL)
    add_dependencies(windows_python_copy_lib caffe2_pybind11_state)
    add_custom_command(
        TARGET windows_python_copy_lib POST_BUILD
        COMMAND ${CMAKE_COMMAND} -E copy
        $<TARGET_FILE:caffe2_pybind11_state>
        ${CMAKE_BINARY_DIR}/caffe2/python)
    if(USE_CUDA)
      add_dependencies(windows_python_copy_lib caffe2_pybind11_state_gpu)
      add_custom_command(
          TARGET windows_python_copy_lib POST_BUILD
          COMMAND ${CMAKE_COMMAND} -E copy
          $<TARGET_FILE:caffe2_pybind11_state_gpu>
          ${CMAKE_BINARY_DIR}/caffe2/python)
    endif()
    if(USE_ROCM)
      add_dependencies(windows_python_copy_lib caffe2_pybind11_state_hip)
      add_custom_command(
          TARGET windows_python_copy_lib POST_BUILD
          COMMAND ${CMAKE_COMMAND} -E copy
          $<TARGET_FILE:caffe2_pybind11_state_hip>
          ${CMAKE_BINARY_DIR}/caffe2/python)
    endif()
  endif()

  # Finally, Copy all python files to build directory
  # Create a custom target that copies all python files.
  file(GLOB_RECURSE PYTHON_SRCS RELATIVE ${PROJECT_SOURCE_DIR}
       "${PROJECT_SOURCE_DIR}/caffe2/*.py")
  endif()

  # generated pb files are copied from build/caffe2 to caffe2
  # if we copied them back to build this would create a build cycle
  # consider removing the need for globs
  filter_list_exclude(PYTHON_SRCS PYTHON_SRCS "proto/.*_pb")

  set(build_files)
  foreach(python_src ${PYTHON_SRCS})
    add_custom_command(OUTPUT ${CMAKE_BINARY_DIR}/${python_src}
                       DEPENDS ${PROJECT_SOURCE_DIR}/${python_src}
                       COMMAND ${CMAKE_COMMAND} -E copy
                       ${PROJECT_SOURCE_DIR}/${python_src}
                       ${CMAKE_BINARY_DIR}/${python_src})
    list(APPEND build_files ${CMAKE_BINARY_DIR}/${python_src})
  endforeach()

  add_custom_target(python_copy_files ALL DEPENDS ${build_files})


  # Install commands
  # Pick up static python files
  install(DIRECTORY ${CMAKE_BINARY_DIR}/caffe2 DESTINATION ${PYTHON_LIB_REL_PATH}
          FILES_MATCHING PATTERN "*.py")
  # Caffe proto files
  install(DIRECTORY ${CMAKE_BINARY_DIR}/caffe DESTINATION ${PYTHON_LIB_REL_PATH}
          FILES_MATCHING PATTERN "*.py")
  # Caffe2 proto files
  install(DIRECTORY ${CMAKE_BINARY_DIR}/caffe2 DESTINATION ${PYTHON_LIB_REL_PATH}
          FILES_MATCHING PATTERN "*.py")
endif()<|MERGE_RESOLUTION|>--- conflicted
+++ resolved
@@ -955,13 +955,9 @@
 if(USE_ROCM)
   set(CUDA_LINK_LIBRARIES_KEYWORD PRIVATE)
   hip_add_library(torch_hip ${Caffe2_HIP_SRCS})
-<<<<<<< HEAD
-  target_link_libraries(torch_hip PRIVATE __caffe2_oort)
-=======
   if(USE_FLASH_ATTENTION)
     target_link_libraries(torch_hip PRIVATE __caffe2_oort)
   endif()
->>>>>>> c05dd2aa
   set(CUDA_LINK_LIBRARIES_KEYWORD)
   torch_compile_options(torch_hip)  # see cmake/public/utils.cmake
   # TODO: Not totally sure if this is live or not
