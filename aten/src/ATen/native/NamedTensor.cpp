--- conflicted
+++ resolved
@@ -221,11 +221,7 @@
   };
 
   // Fill in the non-ellipsis dimensions
-<<<<<<< HEAD
-  for (const auto order_idx : c10::irange(0U, order.size())) {
-=======
   for (const auto order_idx : c10::irange(static_cast<int64_t>(order.size()))) {
->>>>>>> 0b2f68ea
     auto out_idx = order_idx;
     if (order_idx >= ellipsis_idx) {
       out_idx = order_idx + num_ellipsis_names;
