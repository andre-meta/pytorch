# Owner(s): ["module: ProxyTensor"]

from torch.testing._internal.common_utils import TestCase, run_tests
import torch
import unittest
import warnings
import operator
from collections.abc import Iterable
from torch.nn.utils import stateless
from torch.testing._internal.common_device_type import instantiate_device_type_tests
from torch.testing._internal.common_methods_invocations import op_db, skip, xfail, skipOps
from torch._subclasses.fake_tensor import DynamicOutputShapeException, DataDependentOutputException, FakeTensorMode
from torch._subclasses.functional_tensor import FunctionalTensor, FunctionalTensorMode
from torch._decomp import decomposition_table
from torch.fx.experimental.symbolic_shapes import (
    eval_guards, bind_symbols, fx_placeholder_vals, fx_placeholder_targets,
    guard_int, GuardOnDataDependentSymNode
)
from torch.testing._internal.custom_op_db import custom_op_db
from torch.testing._internal.control_flow_opinfo_db import control_flow_opinfo_db
from torch.testing._internal.common_device_type import ops
import torch.testing._internal.optests as optests
from torch._C import _disabled_torch_function_impl
from torch.fx.experimental.proxy_tensor import make_fx, DecompositionInterpreter, get_isolated_graphmodule
from torch.utils._pytree import tree_map
from torch import nn
import re

import functools
import itertools

aten = torch.ops.aten

HAS_CUDA = torch.cuda.is_available()


def strip_end(s, suffix):
    if suffix and s.endswith(suffix):
        return s[:-len(suffix)]
    else:
        return s


def show_guards(gm):
    names = [strip_end(n, "_1") for n in fx_placeholder_targets(gm)]
    return "\n".join(
        gm.shape_env.produce_guards(fx_placeholder_vals(gm), names, _simplified=True, input_contexts=None)
    )


def process_failures():
    """
    Takes file containing failures like

    FAILED test/test_proxy_tensor.py::TestProxyTensorOpInfoCPU::test_make_fx_symbolic_exhaustive___getitem___cpu_float32 - RuntimeError: aten.size.default - couldn't find symbolic meta function/decomposition  # noqa: B950

    and processes them into a list of opinfo xfails
    """
    f = open('pytest_failures')
    failures = f.readlines()
    failures = [i.strip() for i in failures]

    def process_failure_string(s, matcher):
        out = re.search(matcher, s)
        return out.groups()

    SYMBOLIC_TRACE_MATCH = r'exhaustive_(.*)_cpu.*: (.*)'
    failures = [process_failure_string(s, SYMBOLIC_TRACE_MATCH) for s in failures]

    def create_normalized_name(op):
        if op.variant_test_name == '':
            s = op.name
        else:
            s = f"{op.name}.{op.variant_test_name}"
        return s.replace('.', '_')

    remap_opinfo = {create_normalized_name(op): (op.name, op.variant_test_name) for op in op_db}

    print("symbolic_tensor_failures = {")
    for failure, reason in failures:
        print(f"    xfail{remap_opinfo[failure]},  # {reason}")
    print("}")


USE_TORCHVISION = False
try:
    import torchvision
    USE_TORCHVISION = True
except ImportError:
    warnings.warn("Couldn't import torchvision. Some of our tests use it, try "
                  "to install it with commands from pytorch.org, post-fixed with "
                  "`--no-deps` to avoid overwriting the pytorch installation",
                  UserWarning)


def _create_new_input(x):
    if not isinstance(x, torch.Tensor):
        return x
    if x.dtype != torch.float:
        return x + 1
    if x.is_leaf:
        return torch.rand_like(x, requires_grad=x.requires_grad)
    else:
        return torch.rand_like(x)

"""
Delays a cos being executed on the unwraptensor until its used. Simulates a CommTensor used
"""
class UnwrapTensor(torch.Tensor):
    @staticmethod
    def __new__(cls, tensor: torch.Tensor):
        r = torch.Tensor._make_wrapper_subclass(
            cls,
            tensor.size(),
            dtype=tensor.dtype,
            device=tensor.device,
            layout=tensor.layout,
            requires_grad=tensor.requires_grad,
        )
        r._tensor = tensor
        return r

    def __repr__(self):
        # TODO: consider all_gather the local tensors for better debugging
        return f"UnwrapTensor({self._tensor})"

    __torch_function__ = _disabled_torch_function_impl

    @classmethod
    def __torch_dispatch__(cls, func, types, args=(), kwargs=None):
        def unwrap(e):
            ret = e
            if isinstance(e, UnwrapTensor):
                ret = e._tensor.cos()

            return ret

        args = tree_map(unwrap, args)
        kwargs = tree_map(unwrap, kwargs)
        return func(*args, **kwargs)

class TestGenericProxyTensor(TestCase):
    # WARNING: if any of your inputs are index tensors, DO NOT use this
    # function
    def _test(self, f, inps):
        fx_f = make_fx(f, tracing_mode=self.tracing_mode)(*inps)
        new_inps = tree_map(_create_new_input, inps)
        r1 = fx_f(*new_inps)
        r2 = f(*new_inps)
        self.assertEqual(r1, r2)

    def test_pre_dispatch_mode_stack(self):
        def f(a):
            b = torch.ones(4, 4)
            return torch.matmul(a, b)
        # We expect to see matmul in the trace - it should NOT be decomposed into mm.
        # Also, torch.ones() doesn't show up in the trace.
        # This is annoying but expected: ones() never dispatches to the Autograd dispatch key,
        # so our mode never sees it - it goes directly to the BackendSelect key.
        inp = torch.ones(4, 4)
        # Test that make_fx(pre_dispatch=True) clears caches properly.
        from torch._dispatch.python import enable_python_dispatcher
        with enable_python_dispatcher():
            out1 = f(inp)
        fx_g = make_fx(f, pre_dispatch=True)(inp)
        self.assertExpectedInline(fx_g.code.strip(), """\
def forward(self, a_1):
    ones = torch.ops.aten.ones.default([4, 4], device = device(type='cpu'), pin_memory = False)
    matmul = torch.ops.aten.matmul.default(a_1, ones);  a_1 = ones = None
    return matmul""")

    def test_pre_dispatch_linear(self):
        def f(a, b, c):
            return torch.nn.functional.linear(a, b, c)
        a = torch.ones(4, 4)
        b = torch.ones(4, 4)
        c = torch.ones(4)
        fx_g = make_fx(f, pre_dispatch=True)(a, b, c)
        out1 = f(a, b, c)
        out2 = fx_g(a, b, c)
        self.assertEqual(out1, out2)

    def test_pre_dispatch_no_grad(self):
        def f(a):
            b = a.sin()
            torch.set_grad_enabled(False)
            c = b.cos()
            torch.set_grad_enabled(True)
            return b + c.sin()
        a1 = torch.randn(4, requires_grad=True)
        a2 = a1.clone().detach().requires_grad_(True)
        a_tmp = a1.clone().detach().requires_grad_(True)
        fx_g = make_fx(f, pre_dispatch=True)(a_tmp)
        out1 = f(a1)
        out2 = fx_g(a2)
        self.assertEqual(out1, out2)
        out1.sum().backward()
        out2.sum().backward()
        self.assertEqual(a1.grad, a2.grad)

    def test_make_fx_simple(self):
        def f(x):
            return torch.sin(x)
        self._test(f, (torch.randn(3),))

    def test_scalar_device(self, device='cpu'):
        def f(a, b):
            return a + b
        self._test(f, [torch.randn(3, device=device), torch.tensor(5)])

    def test_isolated_graphmodule(self):
        def is_any_sum(gm):
            return any(node.target == torch.ops.aten.sum.default for node in gm.graph.nodes)

        def is_any_digamma(gm):
            return any(node.target == torch.ops.aten.digamma.default for node in gm.graph.nodes)

        def is_any_sigmoid(gm):
            return any(node.target == torch.ops.aten.sigmoid.default for node in gm.graph.nodes)

        def inner(x):
            return torch.sum(x)

        def f(x):
            gm = get_isolated_graphmodule(inner, (x,), {})
            self.assertTrue(is_any_sum(gm))
            return x + torch.randn(x.shape)

        # get_isolated_graphmodule uses make_fx internally that shouldn't be traced
        # by the outer make_fx call
        traced = make_fx(f)(torch.randn(3))
        self.assertFalse(is_any_sum(traced))

        # When factory functions are used, they should not be traced
        # by the outer make_fx call
        def inner_with_factory():
            val = torch.tensor(float(1))
            val.add_(2)
            return torch.full((10, 10), val).sum()

        def f1(x):
            gm = get_isolated_graphmodule(inner_with_factory, (), {})
            self.assertTrue(is_any_sum(gm))
            return torch.sigmoid(x)

        def f2(x):
            gm = get_isolated_graphmodule(f1, (x,), {})
            self.assertFalse(is_any_sum(gm))
            self.assertTrue(is_any_sigmoid(gm))
            return torch.digamma(x)

        traced = make_fx(f2)(torch.randn(3))
        self.assertFalse(is_any_sum(traced))
        self.assertFalse(is_any_sigmoid(traced))
        self.assertTrue(is_any_digamma(traced))

        # Verify nested make_fx calls don't make factory functions to be leaked
        # into the outer graph. Verify that `make_fx`` itself does not leak its execution.
        def f2(x):
            gm = make_fx(f1)(x)
            self.assertFalse(is_any_sum(gm))
            self.assertTrue(is_any_sigmoid(gm))
            return torch.digamma(x)

        traced = make_fx(f2)(torch.randn(3))
        self.assertFalse(is_any_sum(traced))
        self.assertFalse(is_any_sigmoid(traced))
        self.assertTrue(is_any_digamma(traced))

        # Verify that the `forward`` function of a graph module produced as a
        # side effect of an interior `make_fx` is still traced
        def f3(x):
            gm = make_fx(f1)(x)
            self.assertFalse(is_any_sum(gm))
            self.assertTrue(is_any_sigmoid(gm))
            # `gm.forward`` is still traced
            return torch.digamma(gm(x))

        traced = make_fx(f3)(torch.randn(3))
        self.assertFalse(is_any_sum(traced))
        self.assertTrue(is_any_sigmoid(traced))
        self.assertTrue(is_any_digamma(traced))

        # Verify interaction with non-ProxyTensor modes
        from torch.testing._internal.logging_tensor import LoggingTensorMode

        def f1_logging(x):
            with LoggingTensorMode():
                gm = get_isolated_graphmodule(inner_with_factory, (), {})
            self.assertTrue(is_any_sum(gm))
            return torch.sigmoid(x)

        def f2_logging(x):
            with LoggingTensorMode(), LoggingTensorMode():
                gm = get_isolated_graphmodule(f1_logging, (x,), {})
            self.assertFalse(is_any_sum(gm))
            self.assertTrue(is_any_sigmoid(gm))
            return torch.digamma(x)

        traced = make_fx(f2_logging)(torch.randn(3))
        self.assertFalse(is_any_sum(traced))
        self.assertFalse(is_any_sigmoid(traced))
        self.assertTrue(is_any_digamma(traced))

        # Verify interaction with another tensor subclass
        # This case currently doesn't work and should raise an error
        # See: https://github.com/pytorch/pytorch/pull/81764#issuecomment-1200472068
        from torch.testing._internal.logging_tensor import LoggingTensor

        def f1_logging_tensor(x):
            gm = get_isolated_graphmodule(inner_with_factory, (), {})
            self.assertTrue(is_any_sum(gm))
            return torch.sigmoid(x)

        def f2_logging_tensor(x):
            x = LoggingTensor(x)
            gm = get_isolated_graphmodule(f1_logging_tensor, (x,), {})
            self.assertFalse(is_any_sum(gm))
            self.assertTrue(is_any_sigmoid(gm))
            return torch.digamma(x)

        traced = make_fx(f2_logging_tensor)(torch.randn(3))
        self.assertFalse(is_any_sum(traced))
        self.assertFalse(is_any_sigmoid(traced))  # this fails, sigmoid is traced with LoggingTensor
        self.assertTrue(is_any_digamma(traced))

    # See https://github.com/pytorch/pytorch/issues/97541
    def test_empty_like_doesnt_burn_in_defaults(self):
        def f(x):
            return torch.empty_like(x)
        out = make_fx(f)(torch.randn(3))
        self.assertExpectedInline(out.code.strip(), """\
def forward(self, x_1):
    empty_like = torch.ops.aten.empty_like.default(x_1, pin_memory = False);  x_1 = None
    return empty_like""")

    def test_proxy_tensor_mode_with_decomp_table_preserves_proxy(self):
        def f(x):
            y = x.new_zeros(x.size())
            y.copy_(x)
            return y

        def _new_zeros_decomp(inp, size, dtype=None, layout=None, device=None, pin_memory=None):
            return torch.zeros(size, dtype=inp.dtype, device=inp.device)

        factory_func_decomp = {torch.ops.aten.new_zeros.default: _new_zeros_decomp}

        # When new_zeros() decomposes into torch.zero(), we expect ProxyTensorMode
        # to still be (re-entrantly) enabled, so that the `torch.zero()` call
        # returns a ProxyTensor.
        out = make_fx(f, decomposition_table=factory_func_decomp)(torch.ones(2))
        self.assertExpectedInline(out.code, """\



def forward(self, x_1):
    zeros = torch.ops.aten.zeros.default([2], dtype = torch.float32, device = device(type='cpu'), pin_memory = False)
    copy_ = torch.ops.aten.copy_.default(zeros, x_1);  zeros = x_1 = None
    return copy_
    """)

    def test_make_fx_reentrant_dispatch(self):
        def f(x):
            return torch.ops.aten.norm.Scalar(x, 2.0)

        def norm_decomp(x, p=2.0):
            if p != 2.0:
                raise RuntimeError("can't handle with p != 2")
            return torch.sqrt(torch.sum(torch.square(x)))

        decomp = {torch.ops.aten.norm.Scalar: norm_decomp}

        traced = make_fx(f, decomposition_table=decomp, tracing_mode=self.tracing_mode)(torch.rand(3))

        for n in traced.graph.nodes:
            self.assertTrue("square" not in str(n.target))
            self.assertTrue("norm" not in str(n.target))

    @unittest.skipIf(not USE_TORCHVISION, "test requires torchvision")
    def test_resnet18_backward_trace(self):
        mod = torchvision.models.resnet18()

        # An old version of this test called the module directly.  This works
        # for tracing_mode == "real", but for fake tensors, we also have to
        # ensure that the parameters and buffers get wrapped in fake tensors
        # because free fake tensors are not supported.  Fortunately functional_call
        # does precisely this for us.
        def f(x, params, buffers):
            for p in params.values():
                p.grad = None
            loss = torch.func.functional_call(mod, {**params, **buffers}, (x,)).sum()
            # I could have done this with the functional API, but there is
            # plenty of exercising this; I want to show mutating API still
            # works
            loss.backward()
            return [p.grad for p in params.values()]

        inp = torch.randn(3, 3, 250, 250)
        self._test(f, [inp, dict(mod.named_parameters()), dict(mod.named_buffers())])

    def test_varargs(self):
        def f(*args):
            return sum(args)

        self._test(f, [torch.randn(2), torch.randn(2)])

    def test_proxy_tensor(self):
        def f_grad(x):
            val = x.cos().cos().sum()
            return torch.autograd.grad(val, x)

        def f_backward(x):
            val = x.cos().cos().sum()
            val.backward()
            return x.grad

        for f in [f_grad, f_backward]:
            self._test(f, [torch.randn(3, requires_grad=True)])

    def test_pickle_issue89626(self):
        import pickle
        x = torch.randn(2)
        make_fx(lambda x: x * 2, tracing_mode=self.tracing_mode)(x)
        pickle.dumps(x)

    def test_inplace_metadata(self):
        def f(x):
            x = x.clone()
            x.unsqueeze_(-1)
            assert x.shape[-1] == 1
            return x

        self._test(f, [torch.randn(5)])

    def test_mode_tracing_factory_function(self):
        def f(x):
            return x + torch.randn(x.shape)

        # default behavior should trace factory functions
        traced = make_fx(f, tracing_mode=self.tracing_mode)(torch.randn(3))
        self.assertTrue(
            any(
                node.target == aten.randn.default
                for node in traced.graph.nodes
            )
        )

    def test_pre_dispatch_functionalization(self):
        def f(x):
            a = FunctionalTensorMode(pre_dispatch=True)
            with a:
                x_unwrapped = FunctionalTensor.to_functional(x)
                y = torch.matmul(x_unwrapped, x_unwrapped)
                y = y + x_unwrapped
                y.mul_(5)
                y_unwrapped = torch._from_functional_tensor(y.elem)
                return y_unwrapped

        from torch._dispatch.python import enable_python_dispatcher

        with enable_python_dispatcher():
            inp = torch.randn(4, 4)
            gm = make_fx(f, pre_dispatch=True)(inp)

        # TODO actually not decompose
        self.assertExpectedInline(gm.code.strip(), """\
def forward(self, x_1):
    matmul = torch.ops.aten.matmul.default(x_1, x_1)
    add = torch.ops.aten.add.Tensor(matmul, x_1);  matmul = x_1 = None
    mul = torch.ops.aten.mul.Tensor(add, 5);  add = None
    return mul""")

    def test_pre_dispatch_functionalization_view_op(self):
        def f(x):
            a = FunctionalTensorMode(pre_dispatch=True)
            with a:
                x_unwrapped = FunctionalTensor.to_functional(x)
                y = torch.matmul(x_unwrapped, x_unwrapped)
                x_unwrapped = x_unwrapped.transpose(1, 0)
                y = y + x_unwrapped
                y = y.view(2, 8)
                y_unwrapped = torch._from_functional_tensor(y.elem)
                return y_unwrapped

        from torch._dispatch.python import enable_python_dispatcher

        with enable_python_dispatcher():
            inp = torch.randn(4, 4)
            gm = make_fx(f, pre_dispatch=True)(inp)

        # TODO actually not decompose
        self.assertExpectedInline(gm.code.strip(), """\
def forward(self, x_1):
    matmul = torch.ops.aten.matmul.default(x_1, x_1)
    transpose = torch.ops.aten.transpose.int(x_1, 1, 0);  x_1 = None
    add = torch.ops.aten.add.Tensor(matmul, transpose);  matmul = transpose = None
    view = torch.ops.aten.view.default(add, [2, 8]);  add = None
    return view""")

    def test_val_metadata_mutation(self):
        def f(x):
            y = x.clone()
            y.unsqueeze_(0)
            return y

        traced = make_fx(f, tracing_mode=self.tracing_mode)(torch.randn(3, requires_grad=True))
        self.assertEqual([
            tuple(node.meta['val'].shape)
            for node in traced.graph.nodes
            if 'val' in node.meta
        ], [(3,), (3,), (1, 3)])

    def test_make_fx_overloads(self):
        def f(x):
            return x.cos() + torch.randn(x.shape)

        traced = make_fx(f, tracing_mode=self.tracing_mode)(torch.randn(3))

        self.assertTrue(all(isinstance(node.target, torch._ops.OpOverload)
                            for node in traced.graph.nodes if node.op == 'call_function'))

    def test_tensor_constants(self):
        def f():
            val = torch.tensor(float('inf'))
            return torch.full((100, 100), val)

        self._test(f, [])

    def test_allclose(self):
        def f(a, b):
            return torch.allclose(a, b)

        def test_f():
            make_fx(f, tracing_mode=self.tracing_mode)(
                torch.zeros(3), torch.zeros(3)
            )

        if self.tracing_mode != "real":
            self.assertRaises(DataDependentOutputException, test_f)
        else:
            self.assertRaisesRegex(RuntimeError, "data-dependent", test_f)

    def test_constant_proxy_tensor_mut(self):
        def f():
            val = torch.tensor(float(1))
            val.add_(2)
            return torch.full((100, 100), val)

        g = make_fx(f, tracing_mode=self.tracing_mode)()
        self.assertEqual(g(), f())
        # In case we mutated shared state in the g graph!
        self.assertEqual(g(), f())

    def test_constant_unbind(self):
        def f():
            val = torch.tensor([2])
            r, = torch.unbind(val, 0)
            return r.item()

        g = make_fx(f, tracing_mode=self.tracing_mode)()
        self.assertEqual(g(), f())

    def test_constant_blowup(self):
        def f():
            val = torch.tensor([2])
            blowup = val.repeat(1000)
            return bool(blowup.sum().item() == 2)

        def test_f():
            make_fx(f, tracing_mode=self.tracing_mode)()

        self.assertRaisesRegex(RuntimeError, "data-dependent", test_f)

    def test_constant_random(self):
        def f():
            val = torch.tensor([2.0])
            val.normal_()
            return bool(val.item() == 2.1)

        def test_f():
            make_fx(f, tracing_mode=self.tracing_mode)()

        self.assertRaisesRegex(RuntimeError, "data-dependent", test_f)

    def test_decomposition_interpreter(self):
        def fn(x):
            return torch.nn.functional.silu(x)

        x = torch.rand((4, 4))
        fx_module = make_fx(fn, tracing_mode=self.tracing_mode, decomposition_table=None)(x)

        found_silu = False
        for n in fx_module.graph.nodes:
            if n.target == torch.ops.aten.silu or n.target == torch.ops.aten.silu.default:
                found_silu = True

        self.assertTrue(found_silu)

        new_graph = torch.fx.Graph()
        silu_decomp_table = {torch.ops.aten.silu.default: decomposition_table[torch.ops.aten.silu.default]}
        DecompositionInterpreter(
            fx_module,
            new_graph=new_graph,
            decomposition_table=silu_decomp_table,
        ).run(x)

        decomposed_module = torch.fx.GraphModule(fx_module, new_graph)

        for n in decomposed_module.graph.nodes:
            self.assertTrue(n.target != torch.ops.aten.silu)
            self.assertTrue(n.target != torch.ops.aten.silu.default)

        self.assertEqual(fx_module(x), decomposed_module(x))

    def test_make_fx_model_fwd_bwd(self):
        class Foo(torch.nn.Module):
            def __init__(self):
                super().__init__()
                self.linear = torch.nn.Linear(5, 5)

            def forward(self, x):
                return self.linear(x).relu()

        model = Foo()

        def f(x, params):
            out = torch.func.functional_call(model, params, x).sum()
            out.backward()
            return list(params.values())
        input = torch.randn(3, 5, requires_grad=True)
        params = dict(model.named_parameters())
        fx_f = make_fx(f, tracing_mode=self.tracing_mode)(input, params)
        # fx may change the order of parameters in list, so using set() to compare
        self.assertTrue(
            torch.allclose(fx_f(input, params)[0], f(input, params)[0])
            or
            torch.allclose(fx_f(input, params)[0], f(input, params)[1])
        )
        self.assertTrue(
            torch.allclose(fx_f(input, params)[1], f(input, params)[0])
            or
            torch.allclose(fx_f(input, params)[1], f(input, params)[1])
        )

    def test_make_fx_model_double_param(self):
        class Emformer(torch.nn.Module):
            def __init__(
                self,
                input_dim: int = 256,
            ) -> None:
                super().__init__()

                self.layer_norm = torch.nn.LayerNorm(input_dim)

            def forward(mod_self, x):  # noqa: B902
                self.assertTrue(isinstance(mod_self.layer_norm.weight, torch.Tensor))
                y = mod_self.layer_norm(x)
                self.assertTrue(isinstance(mod_self.layer_norm.weight, torch.Tensor))
                z = mod_self.layer_norm(y)
                return z


        gm = make_fx(Emformer())(torch.randn(16, 1, 256))
        ops = {n.target for n in gm.graph.nodes if n.op == 'call_function'}
        self.assertEqual(len(ops), 2)


    def test_make_fx_model_fwd_bwd_wgtupdate(self):
        class Foo(torch.nn.Module):
            def __init__(self):
                super().__init__()
                self.linear = torch.nn.Linear(5, 5)

            def forward(self, x):
                return self.linear(x).relu()

        model = Foo()

        def f(args, params, buffers):
            for p in params.values():
                p.grad = None
            if not isinstance(args, Iterable):
                args = [args]
            params_and_buffers = {**params, **buffers}
            out = torch.func.functional_call(model, params_and_buffers, args)
            out.sum().backward()
            return [p - 1e-4 * p.grad for p in params.values()]

        input = torch.randn(3, 5, requires_grad=True)
        params = dict(model.named_parameters())
        buffers = dict(model.named_buffers())
        fx_f = make_fx(f, tracing_mode=self.tracing_mode)(input, params, buffers)
        # fx may change the order of parameters in list, so using set() to compare
        # also there is a numerical difference in results so changing atol from 1e-08 to 1e-03
        self.assertTrue(
            torch.allclose(fx_f(input, params, buffers)[0], f(input, params, buffers)[0], atol=1e-03)
            or
            torch.allclose(fx_f(input, params, buffers)[0], f(input, params, buffers)[1], atol=1e-03)
        )
        self.assertTrue(
            torch.allclose(fx_f(input, params, buffers)[1], f(input, params, buffers)[0], atol=1e-03)
            or
            torch.allclose(fx_f(input, params, buffers)[1], f(input, params, buffers)[1], atol=1e-03)
        )

    def test_trace_subclasses(self):
        def f1(x):
            x = UnwrapTensor(x)
            y = x * 2
            return y

        def f2(x):
            wrapped = UnwrapTensor(x)
            y = x * wrapped
            return y

        inp = [torch.randn(5)]
        self._test(f1, inp)
        self._test(f2, inp)

    def test_partial_decomp(self):
        def f(a, b, c):
            x = torch.addmm(a, b, c)
            y = torch.addmm(a, b, c, beta=2, alpha=1)
            return x + y
        inps = [torch.randn(5, 5), torch.randn(5, 5), torch.randn(5, 5)]
        fx_g = make_fx(f)(*inps)

        def addmm(a, b, c, beta=1, alpha=1):
            if beta == 1 and alpha == 1:
                return NotImplemented
            return beta * a + alpha * (b @ c)

        decomposed_fx = make_fx(f, decomposition_table={aten.addmm.default: addmm})(*inps)

        self.assertEqual(fx_g(*inps), decomposed_fx(*inps))
        self.assertEqual(len([n for n in fx_g.graph.nodes if n.target == aten.addmm.default]), 2)
        self.assertEqual(len([n for n in decomposed_fx.graph.nodes if n.target == aten.addmm.default]), 1)

    def test_decomp_of_capture(self):
        val = torch.randn(5)

        def f(x):
            return x.t() + val.t()

        def nop(x):
            return x.cos()

        traced = make_fx(f, decomposition_table={torch.ops.aten.t.default: nop})(torch.randn(5))
        self.assertEqual(len([n for n in traced.graph.nodes if n.target == torch.ops.aten.t.default]), 0)


    @unittest.skipIf(not HAS_CUDA, 'CUDA-only test')
    def test_amp_cache(self):
        layer = torch.nn.Conv2d(3, 3, 3).cuda()

        def f(x, w):
            return torch.nn.functional.conv2d(x, w, stride=layer.stride)

        inp = torch.randn(4, 3, 10, 10, device='cuda')
        with torch.autocast('cuda'):
            out_graph = make_fx(f)(inp, layer.weight).graph
            out_graph2 = make_fx(f)(inp, layer.weight).graph

        self.assertEqual(len(out_graph.nodes), len(out_graph2.nodes))
        for a, b in zip(out_graph.nodes, out_graph2.nodes):
            self.assertEqual(a.op, b.op)

    def test_strides(self):
        def f(x):
            self.assertTrue(x.is_contiguous())
            self.assertFalse(x.is_contiguous(memory_format=torch.channels_last))
            x = x.permute(0, 3, 1, 2)
            self.assertFalse(x.is_contiguous())
            self.assertTrue(x.is_contiguous(memory_format=torch.channels_last))
            return x
        make_fx(f)(torch.randn(2, 3, 4, 5))

        def f(x):
            self.assertTrue(x.is_contiguous())
            y = x[:, 1]
            self.assertFalse(y.is_contiguous())
            y = x[:, ::2]
            self.assertFalse(y.is_contiguous())
            return x.cos()

        make_fx(f)(torch.randn(2, 3, 4, 5))

    def test_pr_86917(self):
        # Tests the issue brought up here https://github.com/pytorch/pytorch/pull/86917#issuecomment-1283155344
        def f(a, b):
            return torch.ops.aten.nll_loss_forward(a, b, None, 1, 10)

        self._test(f, [torch.randn(1, 10), torch.zeros(1, dtype=torch.long)])

class TestGenericProxyTensorReal(TestGenericProxyTensor):
    tracing_mode = "real"


class TestGenericProxyTensorFake(TestGenericProxyTensor):
    tracing_mode = "fake"


class TestGenericProxyTensorSymbolic(TestGenericProxyTensor):
    tracing_mode = "symbolic"


del TestGenericProxyTensor


class TestRealProxyTensor(TestCase):
    def test_error_on_data_dependent_ops(self):
        def f():
            x = torch.randn([])
            y = torch.randn([])
            assert torch.allclose(x * y, y * x)
            z = float(x)
            z2 = float(y)

        # Smoke tests
        make_fx(f, _error_on_data_dependent_ops=False)()
        make_fx(f, pre_dispatch=True, _error_on_data_dependent_ops=False)()

class TestFakeProxyTensor(TestCase):
    def test_issue82547(self):
        x = nn.Parameter(torch.randn(3, 3))

        def f():
            return torch.ops.aten.t.default(x)
        self.assertRaisesRegex(Exception, "Please convert all Tensors", lambda: make_fx(f, tracing_mode="fake")())

        class A(torch.Tensor):
            pass

        x = A(torch.randn(3, 3))
        self.assertRaisesRegex(TypeError, "Multiple dispatch failed", lambda: make_fx(f, tracing_mode="fake")())

    def test_use_fake_and_tensor(self):
        def f(x, y):
            z = torch.tensor([2.0, 3.0])
            return x + y + z

        g = make_fx(f, tracing_mode="fake")(torch.randn(2), torch.randn(2))
        x, y = torch.randn(2), torch.randn(2)
        self.assertEqual(g(x, y), f(x, y))

    def test_free_fake(self):
        def f(x):
            return torch.add(x, y)

        with FakeTensorMode() as fake_mode:
            y = torch.randn(2)
            make_fx(f, tracing_mode="real")(torch.randn(2))

    def test_fused_adam(self):
        # See https://github.com/pytorch/pytorch/issues/99356
        params = [torch.randn(10, 10) for _ in range(10)]
        grads = [torch.randn(10, 10) for _ in range(10)]
        exp_avgs = [torch.randn(10, 10) for _ in range(10)]
        exp_avg_sqs = [torch.randn(10, 10) for _ in range(10)]
        max_exp_avg_sqs = [torch.randn(10, 10) for _ in range(10)]
        state_steps = [torch.tensor(0) for _ in range(10)]

        def fused_adam(params, grads, exp_avgs, exp_avg_sqs, max_exp_avg_sqs, state_steps):
            (new_params, _, _, _, _) = aten._fused_adam.default(
                params,
                grads,
                exp_avgs,
                exp_avg_sqs,
                max_exp_avg_sqs,
                state_steps,
                lr=0.1,
                beta1=0.9,
                beta2=0.999,
                weight_decay=0.01,
                eps=1e-8,
                amsgrad=False,
                maximize=False,
            )

            for p, new_p in zip(params, new_params):
                p.copy_(new_p)

            return params

        gm = make_fx(fused_adam, tracing_mode='fake')(
            params,
            grads,
            exp_avgs,
            exp_avg_sqs,
            max_exp_avg_sqs,
            state_steps,
        )
        ensure_ops_have_val = [aten._fused_adam.default, operator.getitem]
        for n in gm.graph.nodes:
            if n.op == "call_function" and n.target in ensure_ops_have_val:
                self.assertIn('val', n.meta)

    def test_alias(self):
        def f(x):
            return torch.ops.aten.alias(x)

        r = str(make_fx(f, tracing_mode="fake")(torch.randn(2)).code).strip()
        # NB: this should not have a detach call
        self.assertExpectedInline(r, """\
def forward(self, x_1):
    alias = torch.ops.aten.alias.default(x_1);  x_1 = None
    return alias""")

    def test_meta(self):
        def f(x):
            a = x.cos()
            b = torch.var_mean(a, dim=0)
            c = b * 2
            return c

        out = make_fx(f, tracing_mode="fake")(torch.randn(5, 5))
        for n in out.graph.nodes:
            if n.op == 'output':
                continue
            self.assertTrue('val' in n.meta)

def _get_node(fx_g, cond):
    for n in fx_g.graph.nodes:
        if cond(n):
            return n
    raise AssertionError

def _get_free_symbols(shape_env):
    vars = tuple(shape_env.var_to_val.keys())
    return len([var for var in vars if var not in shape_env.replacements])

def _trace(f, *args):
    inps = [torch.randn(arg) for arg in args]
    return make_fx(f, tracing_mode="symbolic")(*inps)

# TODO: Need to test the guards themselves specifically as well
class TestSymbolicTracing(TestCase):
    def _test_dynamic(self, fn, trace_inputs, test_inputs, assert_eq=True):
        """
        Tests fn traced with trace_inputs against test_inputs
        Also returns shape env
        """
        trace_inputs = [torch.randn(shape) for shape in trace_inputs]
        traced_f = make_fx(fn, tracing_mode="symbolic")(*trace_inputs)
        for input in test_inputs:
            input = [torch.randn(shape) for shape in input]
            rx, ry = traced_f(*input), fn(*input)
            if assert_eq:
                self.assertEqual(rx, ry)
        return traced_f


    def test_debug_interpreter(self):
        import torch.library
        from torch.library import Library

        foo = Library("foo", "DEF")
        foo.define("foo(Tensor self) -> Tensor")

        # Operator where meta and cpu disagree on strides
        @torch.library.impl(foo, "foo", "CPU")
        def foo_cpu(x):
            return x.clone().T

        @torch.library.impl(foo, "foo", "Meta")
        def foo_meta(x):
            return x.clone()

        def f(x):
            return torch.ops.foo.foo.default(x)

        gm = make_fx(f, tracing_mode="symbolic")(torch.randn(2, 2))
        from torch._functorch.compilers import DebugInterpreter

        interp = DebugInterpreter(gm)

        # input mismatch is caught (indicates guard problem)
        self.assertRaisesRegex(
            AssertionError, r"3 != 1",
            lambda: interp.run(torch.randn(3, 3).T),
        )

        # Catch the incorrect meta
        self.assertRaisesRegex(
            AssertionError, r"\(3, 1\) != \(1, 3\)",
            lambda: interp.run(torch.randn(3, 3))
        )

    def test_int_input(self):
        def f(x, y):
            return x.view(y)

        r = str(make_fx(f, tracing_mode="symbolic")(torch.empty(3, 4), 12).code).strip()
        self.assertExpectedInline(r, """\
def forward(self, x_1, y_1):
    view = torch.ops.aten.view.default(x_1, [y_1]);  x_1 = y_1 = None
    return view""")

    def test_resize_from_zero(self):
        def f(x, y):
            x.resize_(y.size(0))

        r = str(make_fx(f, tracing_mode="symbolic")(torch.empty(0), torch.empty(2)).code).strip()
        self.assertExpectedInline(r, """\
def forward(self, x_1, y_1):
    sym_size_int = torch.ops.aten.sym_size.int(y_1, 0);  y_1 = None
    resize_ = torch.ops.aten.resize_.default(x_1, [sym_size_int]);  x_1 = sym_size_int = None
    return None""")

    def test_broadcast_shapes(self):
        def f(x, y):
            return torch.functional.broadcast_shapes(x.size(), y.size()[0])

        r = str(make_fx(f, tracing_mode="symbolic")(torch.empty(3, 1), torch.empty(5)).code).strip()
        self.assertExpectedInline(r, """\
def forward(self, x_1, y_1):
    sym_size_int = torch.ops.aten.sym_size.int(x_1, 0);  x_1 = None
    sym_size_int_1 = torch.ops.aten.sym_size.int(y_1, 0);  y_1 = None
    return (sym_size_int, sym_size_int_1)""")

    def test_deduped_shape(self):
        def f(s0, s1, x, y):
            return torch.functional.broadcast_shapes(x.size(), y.size()[0]), torch.empty(x.shape[0])

        x = torch.empty(3, 1)
        y = torch.empty(5)
        from torch.fx.experimental.symbolic_shapes import ShapeEnv
        shape_env = ShapeEnv()

        with FakeTensorMode(shape_env=shape_env, static_shapes=False) as fake_mode:
            x = fake_mode.from_tensor(x)
            y = fake_mode.from_tensor(y)
            r = str(make_fx(f, tracing_mode="real")(x.shape[0], y.shape[0], x, y).code).strip()
            self.assertExpectedInline(r, """\
def forward(self, s0_1, s1_1, x_1, y_1):
    empty = torch.ops.aten.empty.memory_format([s0_1], device = device(type='cpu'), pin_memory = False)
    return ((s0_1, s1_1), empty)""")


    def test_unary(self):
        def f(x):
            assert x.shape[0] < 20
            return x.cos()
        test_inputs = []
        test_inputs.append([(2, 5)])
        test_inputs.append([(6, 8)])
        gm = self._test_dynamic(f, [(3, 4)], test_inputs)
        self.assertTrue(eval_guards(gm, torch.randn(4, 5)))
        self.assertEqual(repr(bind_symbols(gm, torch.randn(4, 5))), "{s0: 4, s1: 5}")
        self.assertFalse(eval_guards(gm, torch.randn(25, 5)))
        self.assertExpectedInline(show_guards(gm), """L['x'].size()[0] < 20""")

    def test_repeat_interleave(self):
        def f(src_tokens, beam_size_src):
            return src_tokens.repeat_interleave(beam_size_src.size(0), 0)

        prompt_size = 64
        vocab_size = 64
        batch_size = 4
        src_tokens = torch.randint(1, vocab_size, (batch_size, prompt_size))
        gm = make_fx(f, tracing_mode="symbolic")(src_tokens, torch.randn(5))
        self.assertEqual(len(gm.shape_env.guards), 0)

    def test_non_symint_size_spec(self):
        # this isn't really a proxy tensor test, but it's the most convenient
        # way to get a fake tensor with symbolic sizes
        def f(x):
            torch._C._non_sym_sizes(x)
            return x + 1

        x = torch.randn(2, 3)
        make_fx(f, tracing_mode="symbolic")(x)

    # https://github.com/pytorch/pytorch/issues/108195
    def test_symbolic_repeat_interleave(self):
        def f(y, x):
            return y.repeat_interleave(x, dim=1)

        y = torch.tensor([[1, 2], [3, 4]])
        x = torch.tensor([2, 3])
        r = str(make_fx(f, tracing_mode="symbolic")(y, x).code).strip()
        self.assertExpectedInline(r, """\
def forward(self, y_1, x_1):
    repeat_interleave = torch.ops.aten.repeat_interleave.Tensor(x_1);  x_1 = None
    index_select = torch.ops.aten.index_select.default(y_1, 1, repeat_interleave);  y_1 = repeat_interleave = None
    return index_select""")

    def test_repeat_interleave_unbacked_output_size(self):
        def f(x, y):
            s = x.sum().item()
            return y.repeat_interleave(x, dim=0, output_size=s)

        r = str(make_fx(f, tracing_mode="symbolic")(torch.tensor([2, 3]), torch.randn(2)).code).strip()
        self.assertExpectedInline(
            r, """\
def forward(self, x_1, y_1):
    sum_1 = torch.ops.aten.sum.default(x_1)
    _local_scalar_dense = torch.ops.aten._local_scalar_dense.default(sum_1);  sum_1 = None
    repeat_interleave = torch.ops.aten.repeat_interleave.Tensor(x_1, output_size = _local_scalar_dense);  x_1 = _local_scalar_dense = None
    index_select = torch.ops.aten.index_select.default(y_1, 0, repeat_interleave);  y_1 = repeat_interleave = None
    return index_select"""  # noqa: B950
        )

    def test_arange_unbacked_output_size(self):
        def f(x):
            return torch.arange(0, x)

        r = str(make_fx(f, tracing_mode="symbolic")(torch.tensor(10)).code).strip()
        self.assertExpectedInline(
            r, """\
def forward(self, x_1):
    _local_scalar_dense = torch.ops.aten._local_scalar_dense.default(x_1);  x_1 = None
    arange = torch.ops.aten.arange.start(0, _local_scalar_dense, device = device(type='cpu'), pin_memory = False);  _local_scalar_dense = None
    return arange"""  # noqa: B950
        )

    def test_adv_index_batch(self):
        def f(src_tokens):
            bsz, src_len = src_tokens.size()[:2]
            start_step = src_tokens.shape[1]
            beam_size = 1
            generate_size = 64
            max_len = src_len + generate_size
            tokens = torch.zeros(bsz * beam_size, max_len).to(src_tokens).long().fill_(0)
            tokens[:, :start_step] = src_tokens.repeat_interleave(beam_size, 0)
            return tokens

        prompt_size = 64
        vocab_size = 64
        batch_size = 4
        src_tokens = torch.randint(1, vocab_size, (batch_size, prompt_size))
        gm = make_fx(f, tracing_mode="symbolic")(src_tokens)
        self.assertEqual(len(gm.shape_env.guards), 0)

    @unittest.skipIf(not HAS_CUDA, 'CUDA-only test')
    def test_cpu_scalar_cuda(self):
        # Extracted from wave2vec2
        def f(a, b):
            return (a * b) @ b

        r = str(
            make_fx(f, tracing_mode="symbolic")(
                torch.tensor(1.0), torch.randn(2, 2, device='cuda')
            ).code
        ).strip()
        self.assertExpectedInline(r, """\
def forward(self, a_1, b_1):
    mul = torch.ops.aten.mul.Tensor(a_1, b_1);  a_1 = None
    mm = torch.ops.aten.mm.default(mul, b_1);  mul = b_1 = None
    return mm""")

    def test_binary_broadcast(self):
        def f(a, b):
            c = a * b
            return c

        test_inputs = []
        test_inputs.append([(1, 5), (3, 1)])
        test_inputs.append([(1, 4), (4, 1)])
        shape_env = self._test_dynamic(f, [(1, 2), (3, 1)], test_inputs).shape_env
        assert len(shape_env.guards) == 0

    def test_multiply_shape(self):
        def f(a):
            return torch.empty(a.shape[0] * 2)

        r = str(make_fx(f, tracing_mode="symbolic")(torch.empty(4)).code).strip()
        self.assertExpectedInline(r, """\
def forward(self, a_1):
    sym_size_int = torch.ops.aten.sym_size.int(a_1, 0);  a_1 = None
    mul = sym_size_int * 2;  sym_size_int = None
    empty = torch.ops.aten.empty.memory_format([mul], device = device(type='cpu'), pin_memory = False);  mul = None
    return empty""")

    def test_item(self):
        def f(a):
            r = a.item()
            return r * a

        r = str(make_fx(f, tracing_mode="symbolic")(torch.randn(1)).code).strip()
        self.assertExpectedInline(r, """\
def forward(self, a_1):
    _local_scalar_dense = torch.ops.aten._local_scalar_dense.default(a_1)
    mul = torch.ops.aten.mul.Tensor(a_1, _local_scalar_dense);  a_1 = _local_scalar_dense = None
    return mul""")

    def test_tensor_symfloat(self):
        def f(a):
            r = torch.tensor(a.size(0) ** 2.0)
            assert r.dtype is torch.float
            return r

        gm = make_fx(f, tracing_mode="symbolic")(torch.randn(2))
        r = str(gm.code).strip()
        # NB: this specializes, which is fine, the point is to make sure the
        # dtype inference is correct
        self.assertExpectedInline(r, """\
def forward(self, a_1):
    _tensor_constant0 = self._tensor_constant0
    lift_fresh_copy = torch.ops.aten.lift_fresh_copy.default(_tensor_constant0);  _tensor_constant0 = None
    return lift_fresh_copy""")
        self.assertEqual(gm._tensor_constant0, torch.tensor(4.0))

    def test_item_to_constructor(self):
        def f(a):
            r = a.item()
            return torch.empty(r)

        r = str(make_fx(f, tracing_mode="symbolic")(torch.randint(5, (1,))).code).strip()
        self.assertExpectedInline(
            r, """\
def forward(self, a_1):
    _local_scalar_dense = torch.ops.aten._local_scalar_dense.default(a_1);  a_1 = None
    empty = torch.ops.aten.empty.memory_format([_local_scalar_dense], device = device(type='cpu'), pin_memory = False);  _local_scalar_dense = None
    return empty"""  # noqa: B950
        )


    def test_setitem_symint(self):
        # from moco
        # https://github.com/pytorch/pytorch/issues/101939
        def f(x):
            x[0] = x.size(0)
            return x

        r = str(make_fx(f, tracing_mode="symbolic")(torch.randn(10)).code).strip()
        self.assertExpectedInline(
            r, """\
def forward(self, x_1):
    sym_size_int = torch.ops.aten.sym_size.int(x_1, 0)
    scalar_tensor = torch.ops.aten.scalar_tensor.default(sym_size_int, dtype = torch.float32, layout = torch.strided, device = device(type='cpu'));  sym_size_int = None
    select = torch.ops.aten.select.int(x_1, 0, 0)
    copy_ = torch.ops.aten.copy_.default(select, scalar_tensor);  select = scalar_tensor = None
    return x_1"""  # noqa: B950
        )

    def test_dynamic_pointwise_scalar(self):
        def f(gravity, mask):
            gravity[mask, 0] = gravity[mask, 0] * -1

        r = str(make_fx(f, tracing_mode="symbolic")(
            torch.randn((12, 4)),
            torch.randint(0, 2, (12,), dtype=torch.bool)
        ).code).strip()
        self.assertExpectedInline(r, """\
def forward(self, gravity_1, mask_1):
    select = torch.ops.aten.select.int(gravity_1, 1, 0)
    index = torch.ops.aten.index.Tensor(select, [mask_1]);  select = None
    mul = torch.ops.aten.mul.Tensor(index, -1);  index = None
    select_1 = torch.ops.aten.select.int(gravity_1, 1, 0);  gravity_1 = None
    index_put_ = torch.ops.aten.index_put_.default(select_1, [mask_1], mul);  select_1 = mask_1 = mul = None
    return None""")

    def test_reflect_r_over_x(self):
        def reflect_R_over_x(R):
            reflect = torch.eye(3, device=R.device)
            reflect[0, 0] = -1
            return reflect @ R @ reflect

        def f(crop_camera, mask):
            crop_camera[mask] = reflect_R_over_x(crop_camera[mask])

        r = str(make_fx(f, tracing_mode="symbolic")(
            torch.randn((12, 3, 3)),
            torch.randint(0, 2, (12,), dtype=torch.bool)
        ).code).strip()
        self.assertExpectedInline(r, """\
def forward(self, crop_camera_1, mask_1):
    index = torch.ops.aten.index.Tensor(crop_camera_1, [mask_1])
    eye = torch.ops.aten.eye.default(3, device = device(type='cpu'), pin_memory = False)
    _tensor_constant0 = self._tensor_constant0
    lift_fresh_copy = torch.ops.aten.lift_fresh_copy.default(_tensor_constant0);  _tensor_constant0 = None
    select = torch.ops.aten.select.int(eye, 0, 0)
    select_1 = torch.ops.aten.select.int(select, 0, 0);  select = None
    copy_ = torch.ops.aten.copy_.default(select_1, lift_fresh_copy);  select_1 = lift_fresh_copy = None
    sym_size_int = torch.ops.aten.sym_size.int(index, 0)
    expand = torch.ops.aten.expand.default(eye, [sym_size_int, 3, 3])
    view = torch.ops.aten.view.default(expand, [sym_size_int, 3, 3]);  expand = None
    sym_size_int_1 = torch.ops.aten.sym_size.int(crop_camera_1, 1)
    sym_size_int_2 = torch.ops.aten.sym_size.int(crop_camera_1, 2)
    expand_1 = torch.ops.aten.expand.default(index, [sym_size_int, sym_size_int_1, sym_size_int_2]);  index = None
    view_1 = torch.ops.aten.view.default(expand_1, [sym_size_int, sym_size_int_1, sym_size_int_2]);  expand_1 = sym_size_int_1 = sym_size_int_2 = None
    bmm = torch.ops.aten.bmm.default(view, view_1);  view = view_1 = None
    view_2 = torch.ops.aten.view.default(bmm, [sym_size_int, 3, 3]);  bmm = None
    mul = sym_size_int * 3
    view_3 = torch.ops.aten.view.default(view_2, [mul, 3]);  view_2 = mul = None
    mm = torch.ops.aten.mm.default(view_3, eye);  view_3 = eye = None
    view_4 = torch.ops.aten.view.default(mm, [sym_size_int, 3, 3]);  mm = sym_size_int = None
    index_put_ = torch.ops.aten.index_put_.default(crop_camera_1, [mask_1], view_4);  crop_camera_1 = mask_1 = view_4 = None
    return None""")  # noqa: B950

    def test_unbacked_slice(self):
        def f(x, m):
            x = x[m]
            return x[slice(None, None, None), slice(None, None, None), slice(None, 2, None)]

        make_fx(f, tracing_mode="symbolic")(
            torch.randn((12, 3, 3)),
            torch.randint(0, 2, (12,), dtype=torch.bool)
        )

    @unittest.skipIf(not USE_TORCHVISION, "test requires torchvision")
    def test_unbacked_batch_resnet(self):
        mod = torchvision.models.resnet18()

        def f(x, mask, params, buffers):
            for p in itertools.chain([x, mask], params.values(), buffers.values()):
                for s in p.shape:
                    guard_int(s)
            x = x[mask]
            torch._constrain_as_value(x.shape[0], min=1)
            for p in params.values():
                p.grad = None
            return torch.func.functional_call(mod, {**params, **buffers}, (x,)).sum()

        make_fx(f, tracing_mode="symbolic")(
            torch.randn(3, 3, 250, 250),
            torch.randint(0, 2, (3,), dtype=torch.bool),
            dict(mod.named_parameters()),
            dict(mod.named_buffers()),
        )

    def test_boolean_index(self):
        def f(images, handedness, valid):
            images = images[valid]
            handedness = handedness[valid]
            right_hand_mask = handedness == 1
            images[right_hand_mask] = images[right_hand_mask].flip(-1)

        r = str(make_fx(f, tracing_mode="symbolic")(
            torch.randint(0, 256, (512, 1, 96, 96)),
            torch.randint(0, 1, (512,)),
            torch.randint(0, 2, (512,), dtype=torch.bool)
        ).code).strip()
        self.assertExpectedInline(r, """\
def forward(self, images_1, handedness_1, valid_1):
    index = torch.ops.aten.index.Tensor(images_1, [valid_1]);  images_1 = None
    index_1 = torch.ops.aten.index.Tensor(handedness_1, [valid_1]);  handedness_1 = valid_1 = None
    eq = torch.ops.aten.eq.Scalar(index_1, 1);  index_1 = None
    index_2 = torch.ops.aten.index.Tensor(index, [eq])
    flip = torch.ops.aten.flip.default(index_2, [-1]);  index_2 = None
    index_put_ = torch.ops.aten.index_put_.default(index, [eq], flip);  index = eq = flip = None
    return None""")

    def test_neg_shape(self):
        def f(a):
            return torch.empty(-a.shape[0] + 10)

        r = str(make_fx(f, tracing_mode="symbolic")(torch.empty(2)).code).strip()
        self.assertExpectedInline(r, """\
def forward(self, a_1):
    sym_size_int = torch.ops.aten.sym_size.int(a_1, 0);  a_1 = None
    neg = -sym_size_int;  sym_size_int = None
    add = neg + 10;  neg = None
    empty = torch.ops.aten.empty.memory_format([add], device = device(type='cpu'), pin_memory = False);  add = None
    return empty""")

    def test_unbacked_unification(self):
        def f(x, y):
            z = torch.zeros(x.item())
            return z + y

        r = str(make_fx(f, tracing_mode="symbolic")(torch.tensor(10), torch.randn(10)).code).strip()
        self.assertExpectedInline(r, """\
def forward(self, x_1, y_1):
    _local_scalar_dense = torch.ops.aten._local_scalar_dense.default(x_1);  x_1 = None
    zeros = torch.ops.aten.zeros.default([_local_scalar_dense], device = device(type='cpu'), pin_memory = False);  _local_scalar_dense = None
    add = torch.ops.aten.add.Tensor(zeros, y_1);  zeros = y_1 = None
    return add""")  # noqa: B950

    def test_view_divisibility_unbacked(self):
        def f(x):
            i0 = x.item()
            r = torch.zeros(i0, 192)
            return r.view(12, -1, 192)
        make_fx(f, tracing_mode="symbolic")(torch.tensor(24))

    def test_unbacked_unify_guard(self):
        def f(x, y):
            z = torch.zeros(x.item())
            torch._check(z.size(0) == y.size(0))  # refines i0 = s0
            if z.size(0) == 4:
                return y * 2
            else:
                return y + 2

        r = str(make_fx(f, tracing_mode="symbolic")(torch.tensor(10), torch.randn(10)).code).strip()
        self.assertExpectedInline(r, """\
def forward(self, x_1, y_1):
    _local_scalar_dense = torch.ops.aten._local_scalar_dense.default(x_1);  x_1 = None
    zeros = torch.ops.aten.zeros.default([_local_scalar_dense], device = device(type='cpu'), pin_memory = False);  _local_scalar_dense = None
    add = torch.ops.aten.add.Tensor(y_1, 2);  y_1 = None
    return add""")  # noqa: B950

    def test_unbacked_unify_guard_transitivity(self):
        def f(x1, x2, y):
            z1 = torch.zeros(x1.item())
            z2 = torch.zeros(x2.item())
            torch._check(z1.size(0) == z2.size(0))  # refines i0 = i1
            torch._check(z2.size(0) == y.size(0))  # refines i0 = s0
            if z1.size(0) == 4:
                return y * 2
            else:
                return y + 2

        r = str(make_fx(f, tracing_mode="symbolic")(torch.tensor(10), torch.tensor(10), torch.randn(10)).code).strip()
        self.assertExpectedInline(r, """\
def forward(self, x1_1, x2_1, y_1):
    _local_scalar_dense = torch.ops.aten._local_scalar_dense.default(x1_1);  x1_1 = None
    zeros = torch.ops.aten.zeros.default([_local_scalar_dense], device = device(type='cpu'), pin_memory = False);  _local_scalar_dense = None
    _local_scalar_dense_1 = torch.ops.aten._local_scalar_dense.default(x2_1);  x2_1 = None
    zeros_1 = torch.ops.aten.zeros.default([_local_scalar_dense_1], device = device(type='cpu'), pin_memory = False);  _local_scalar_dense_1 = None
    add = torch.ops.aten.add.Tensor(y_1, 2);  y_1 = None
    return add""")  # noqa: B950

    def test_split_unbacked_sizes(self):
        def f(lengths, values):
            # tolist not directly supported atm
            sizes = [lengths[i].item() for i in range(lengths.size(0))]
            for s in sizes:
                torch._constrain_as_size(s)
            return torch.split(values, sizes)

        r = str(make_fx(f, tracing_mode="symbolic")(
            torch.tensor([2, 3, 4]),
            torch.randn(9)
        ).code).strip()
        self.assertExpectedInline(r, """\
def forward(self, lengths_1, values_1):
    select = torch.ops.aten.select.int(lengths_1, 0, 0)
    _local_scalar_dense = torch.ops.aten._local_scalar_dense.default(select);  select = None
    select_1 = torch.ops.aten.select.int(lengths_1, 0, 1)
    _local_scalar_dense_1 = torch.ops.aten._local_scalar_dense.default(select_1);  select_1 = None
    select_2 = torch.ops.aten.select.int(lengths_1, 0, 2);  lengths_1 = None
    _local_scalar_dense_2 = torch.ops.aten._local_scalar_dense.default(select_2);  select_2 = None
    sym_constrain_range_for_size = torch.ops.aten.sym_constrain_range_for_size.default(_local_scalar_dense)
    sym_constrain_range_for_size_1 = torch.ops.aten.sym_constrain_range_for_size.default(_local_scalar_dense_1)
    sym_constrain_range_for_size_2 = torch.ops.aten.sym_constrain_range_for_size.default(_local_scalar_dense_2)
    split_with_sizes = torch.ops.aten.split_with_sizes.default(values_1, [_local_scalar_dense, _local_scalar_dense_1, _local_scalar_dense_2]);  values_1 = _local_scalar_dense = _local_scalar_dense_1 = _local_scalar_dense_2 = None
    getitem = split_with_sizes[0]
    getitem_1 = split_with_sizes[1]
    getitem_2 = split_with_sizes[2];  split_with_sizes = None
    return (getitem, getitem_1, getitem_2)""")  # noqa: B950

    def test_invalidate_nonzero(self):
        ok = False

        def f(a):
            nonlocal ok
            b = a.clone()
            x = b.nonzero()
            x1 = b.nonzero()
            x2 = b.nonzero()
            assert x1.shape[0] == x2.shape[0]
            ok = True
            b.normal_()
            y = b.nonzero()
            try:
                bool(x1.shape[0] == y.shape[0])
                self.fail("didn't raise exception")
            except GuardOnDataDependentSymNode:
                pass

        make_fx(f, tracing_mode="symbolic")(torch.randn(4))

    def test_sqrt_size(self):
        def f(a):
            return a / a.size(-1) ** 0.5

        r = str(make_fx(f, tracing_mode="symbolic")(torch.empty(4)).code).strip()
        self.assertExpectedInline(r, """\
def forward(self, a_1):
    sym_size_int = torch.ops.aten.sym_size.int(a_1, 0)
    pow_1 = sym_size_int ** 0.5;  sym_size_int = None
    div = torch.ops.aten.div.Tensor(a_1, pow_1);  a_1 = pow_1 = None
    return div""")

    def test_make_fx_with_custom_tracer_preserving_nn_module_stack(self):

        class Bar(torch.nn.Module):
            def __init__(self):
                super().__init__()

            def forward(self, x):
                return x + 1

        class Foo(torch.nn.Module):
            def __init__(self):
                super().__init__()
                self.bar = Bar()

            def forward(self, x):
                return x + self.bar(x)

        gm = make_fx(Foo())(torch.randn(4, 4))
        for node in gm.graph.nodes:
            self.assertTrue("nn_module_stack" not in node.meta)

        foo = Foo()

        def functional_call(*args, **kwargs):
            with stateless._reparametrize_module(foo, {}):
                return foo(*args, **kwargs)

        functional_call._orig_mod = foo

        gm_with_stack = make_fx(functional_call, record_module_stack=True)(torch.randn(4, 4))
        found = False
        for node in gm_with_stack.graph.nodes:
            if "nn_module_stack" in node.meta:
                if len(node.meta["nn_module_stack"]) == 1:
                    self.assertTrue("custom_tracer_preserving_nn_module_stack.<locals>.Foo" in str(node.meta["nn_module_stack"]))
                    found = True
                elif len(node.meta["nn_module_stack"]) == 2:
                    self.assertTrue("preserving_nn_module_stack.<locals>.Bar" in str(node.meta["nn_module_stack"]))
                    found = True
                else:
                    # there can be at most 2 level
                    self.assertTrue(False)

        self.assertTrue(found)

        gm_without_stack = make_fx(functional_call)(torch.randn(4, 4))
        for node in gm_without_stack.graph.nodes:
            self.assertTrue("nn_module_stack" not in node.meta)

    def test_symint_to_tensor(self):
        def f(a):
            return a / a.shape[0]

        r = str(make_fx(f, tracing_mode="symbolic")(torch.empty(4)).code).strip()
        self.assertExpectedInline(r, """\
def forward(self, a_1):
    sym_size_int = torch.ops.aten.sym_size.int(a_1, 0)
    div = torch.ops.aten.div.Tensor(a_1, sym_size_int);  a_1 = sym_size_int = None
    return div""")

        r = str(make_fx(f, tracing_mode="symbolic", decomposition_table=decomposition_table)(torch.empty(4)).code).strip()
        self.assertExpectedInline(r, """\
def forward(self, a_1):
    sym_size_int = torch.ops.aten.sym_size.int(a_1, 0)
    sym_float = torch.sym_float(sym_size_int);  sym_size_int = None
    div = torch.ops.prims.div.default(a_1, sym_float);  a_1 = sym_float = None
    return div""")

    def test_cat(self):
        def f(a, b):
            val = torch.mul(a, b)
            out = torch.cat([val, val])
            if out.shape[0] * out.shape[1] > 20:
                out = out.cos()
            return out

        test_inputs = []
        test_inputs.append([(1, 5), (6, 1)])
        test_inputs.append([(1, 4), (3, 1)])
        gm = self._test_dynamic(f, [(1, 6), (8, 1)], test_inputs)
        self.assertTrue(eval_guards(gm, torch.randn(1, 10), torch.randn(6, 1)))
        self.assertFalse(eval_guards(gm, torch.randn(1, 2), torch.randn(4, 1)))
        self.assertExpectedInline(show_guards(gm), """2*L['a'].size()[1]*L['b'].size()[0] > 20""")

    def test_new_empty(self):
        def f(a, b):
            return a.new_empty(b.shape[0], b.shape[1] * 2)

        self._test_dynamic(f, [(2, 4), (4, 5)], [[(2, 3), (5, 7)], [(3, 7), (9, 3)]], assert_eq=False).shape_env

    def test_size_with_tensor(self):
        # I think I messed up writing this test case originally, I think
        # I'm supposed to hit an error case, but the code here works in both
        # eager and tracing
        def f(tensor):
            max_size = torch.tensor([800, 1216], dtype=torch.int64)
            batch_shape = [2] + list(tensor.shape[:-2]) + list(max_size)
            return tensor.new_empty(batch_shape)

        a = torch.randn(3, 800, 1199)
        f(a)
        make_fx(f, tracing_mode="symbolic")(a)

    def test_fake_tensor_as_size(self):
        def f(x):
            r = torch.zeros([x])
            return r

        fx_g = make_fx(f, tracing_mode="symbolic")(torch.tensor(4))
        self.assertExpectedInline(fx_g.code.strip(), """\
def forward(self, x_1):
    _local_scalar_dense = torch.ops.aten._local_scalar_dense.default(x_1);  x_1 = None
    zeros = torch.ops.aten.zeros.default([_local_scalar_dense], device = device(type='cpu'), pin_memory = False);  _local_scalar_dense = None
    return zeros""")  # noqa: B950

    def test_expand(self):
        def f(a):
            b = torch.mul(a, a)
            c = b.expand(a.shape)
            return c

        self._test_dynamic(f, [(3,)], [[(3,)], [(4,)], [(2,)]])
        self._test_dynamic(f, [(5, 1)], [[(4, 1)], [(3, 1)], [(6, 1)]])

    def test_metadata(self):
        def f(a, b):
            d = a.new_empty(a.shape[0] + b.shape[0])
            return d
        fx_g = make_fx(f, tracing_mode="symbolic")(torch.randn(5), torch.randn(4))
        meta_c = _get_node(fx_g, lambda x: x.target == aten.new_empty.default)
        meta_d = _get_node(fx_g, lambda x: x.target == operator.add)
        self.assertTrue(meta_c.meta['val'].shape[0].node.expr == meta_d.meta['val'].node.expr)

    def test_metadata_fresh(self):
        def f(x):
            assert x.shape[0] == 3
            return x.cos()

        fx_g = make_fx(f, tracing_mode="symbolic")(torch.randn(3))
        meta_cos = _get_node(fx_g, lambda x: x.target == aten.cos.default)
        meta_inp = _get_node(fx_g, lambda x: x.op == 'placeholder')
        self.assertTrue(meta_cos.meta['val'].shape[0] == 3)
        # Checks if the input expr has been updated even though the constraint
        # happened afterwards
        self.assertTrue(meta_inp.meta['val'].shape[0] == 3)

    def test_elementwise_meta_with_sym_numbers(self):
        def f(x, offset, as_sym_float=False):
            x0 = x.size()[0]
            if as_sym_float:
                x0 = torch.sym_float(x0)
            return torch.add(x0, offset)

        fx_g = make_fx(f, tracing_mode="symbolic")(torch.rand(2, 3), 2.0, False)
        meta_add = _get_node(fx_g, lambda x: x.target == aten.add.Tensor)
        self.assertEqual(meta_add.meta['val'].shape, ())
        self.assertEqual(meta_add.meta['val'].dtype, torch.float32)

        fx_g = make_fx(f, tracing_mode="symbolic")(torch.rand(2, 3), 2, False)
        meta_add = _get_node(fx_g, lambda x: x.target == aten.add.Tensor)
        self.assertEqual(meta_add.meta['val'].shape, ())
        self.assertEqual(meta_add.meta['val'].dtype, torch.int64)

        fx_g = make_fx(f, tracing_mode="symbolic")(torch.rand(2, 3), 2, True)
        meta_add = _get_node(fx_g, lambda x: x.target == aten.add.Tensor)
        self.assertEqual(meta_add.meta['val'].shape, ())
        self.assertEqual(meta_add.meta['val'].dtype, torch.float32)

    def test_return_symint(self):
        def f(x):
            return x.shape[0], x.cos(), x.shape[0] / 5
        self._test_dynamic(f, [(5,)], [[(4,)], [(12,)]])

        def f(x):
            return x.shape
        self._test_dynamic(f, [(5, 3)], [[(4, 6)]])

    def test_rmethod(self):
        def f(x):
            return x.size(0) + x
        self._test_dynamic(f, [(5,)], [[(4,)], [(12,)]])

    def test_mega_guard(self):
        def f(a, b):
            assert a.shape[0] == b.shape[0] * 2
            return a.cos()
        fx_g = make_fx(f, tracing_mode="symbolic")(torch.randn(16), torch.randn(8))
        from torch._dynamo.source import LocalSource
        self.assertExpectedInline(
            str(fx_g.shape_env.produce_guards(fx_placeholder_vals(fx_g), [LocalSource("a"), LocalSource("b")], ignore_static=False)),  # noqa: B950
            """["L['a'].size()[0] == 2*L['b'].size()[0]", "L['a'].stride()[0] == 1", "L['a'].storage_offset() == 0", "L['b'].stride()[0] == 1", "L['b'].storage_offset() == 0", "2 <= L['b'].size()[0]"]"""  # noqa: B950
        )
        self.assertExpectedInline(
            str(fx_g.shape_env.produce_guards(fx_placeholder_vals(fx_g), [LocalSource("a"), LocalSource("b")], ignore_static=True)),  # noqa: B950
            """["L['a'].size()[0] == 2*L['b'].size()[0]", "2 <= L['b'].size()[0]"]"""  # noqa: B950
        )

    def test_guard_upperbound_range_refinement(self):
        def f(a):
            assert a.shape[0] > 5 and a.shape[0] > 12
            return a.cos()
        tensor = make_fx(f, tracing_mode="symbolic")(torch.randn(15))
        self.assertExpectedInline(show_guards(tensor), """L['a'].size()[0] > 12""")

    def test_guard_lowerbound_range_refinement(self):
        def f(a):
            assert a.shape[0] < 20 and a.shape[0] < 30
            return a.cos()
        tensor = make_fx(f, tracing_mode="symbolic")(torch.randn(15))
        self.assertExpectedInline(show_guards(tensor), """L['a'].size()[0] < 20""")

    def test_guard_upperbound_range_refinement_multivariate(self):
        def f(a):
            assert a.shape[0] > 5 and a.shape[0] > 12
            assert a.shape[1] > 5 and a.shape[1] > a.shape[0]
            return a.cos()
        tensor = make_fx(f, tracing_mode="symbolic")(torch.randn((15, 20)))
        self.assertExpectedInline(show_guards(tensor), """\
L['a'].size()[1] > L['a'].size()[0]
L['a'].size()[0] > 12""")

    def test_guard_lowerbound_range_refinement_multivariate(self):
        def f(a):
            assert a.shape[0] < 20 and a.shape[0] < 30
            assert a.shape[1] < 30 and a.shape[1] < a.shape[0]
            return a.cos()
        tensor = make_fx(f, tracing_mode="symbolic")(torch.randn((15, 5)))
        self.assertExpectedInline(
            show_guards(tensor),
            """\
L['a'].size()[1] < L['a'].size()[0]
L['a'].size()[0] < 20""")

    def test_sym_storage_offset(self):
        def f(x, y):
            return x + y

        inp = (torch.randn(8)[3:], torch.randn(5))
        fx_g = make_fx(f, tracing_mode="symbolic")(*inp)
        inp = (torch.randn(8)[3:], torch.randn(5))
        self.assertEqual(fx_g(*inp), f(*inp))

    def _assert_no_guards(self, fx_g, free_symbols):
        assert _get_free_symbols(fx_g.shape_env) == free_symbols, fx_g.shape_env.var_to_val
        assert len(fx_g.shape_env.get_nontrivial_guards()) == 0, fx_g.shape_env.format_guards()

    def test_guards_equal(self):
        def f(a, b):
            return a * b

        # NB: Numbers are carefully chosen to avoid duck shaping from applying

        fx_g = _trace(f, (5, 6), (5, 6))
        self._assert_no_guards(fx_g, 2)

        fx_g = _trace(f, (5, 6, 7), (5, 6, 7))
        self._assert_no_guards(fx_g, 3)

        fx_g = _trace(f, (5, 1), (1, 6))
        self._assert_no_guards(fx_g, 2)

        def f(a, b, c, d):
            a = a + b
            cat = torch.cat([c, d])
            return a + cat

        fx_g = _trace(f, 7, 7, 4, 3)
        self._assert_no_guards(fx_g, 2)

        def f(a, b, c, d, e):
            vals = [a, b, c, d, e]
            x = a
            for idx in range(len(vals) - 1):
                x = torch.cat([x, vals[idx]]) + vals[idx + 1]
            return x

        fx_g = _trace(f, 2, 4, 8, 16, 32)
        self._assert_no_guards(fx_g, 1)

        def f(a, b):
            a = a.view(b.shape[0])
            return a + b.sum()

        fx_g = _trace(f, (4, 2), 8)
        self._assert_no_guards(fx_g, 2)

        fx_g = _trace(f, (4, 2), (8, 5))
        self._assert_no_guards(fx_g, 3)

        fx_g = _trace(f, (2, 3, 4), 24)
        self._assert_no_guards(fx_g, 3)

    def test_nonidentity_transitive_guards(self):
        def f(a, b, c, d, e):
            vals = [a, b, c, d, e]
            cat_vals = []
            for idx in range(len(vals) - 1):
                cat_vals.append(torch.cat([vals[idx], vals[idx]]))
            final_vals = []
            for a, b in reversed(list(zip(cat_vals, vals[1:]))):
                final_vals.append(a + b)
            return final_vals

        fx_g = _trace(f, 2, 4, 8, 16, 32)
        self.assertExpectedInline(show_guards(fx_g), """""")

    @torch.fx.experimental._config.patch(translation_validation=True)
    def test_constant_specialization(self):
        def f(t):
            assert t.shape[0] == 10
            return t

        tensor = make_fx(f, tracing_mode="symbolic")(torch.randn(10))
        self.assertExpectedInline(show_guards(tensor), """""")


make_fx_failures = {
    # unknown
    xfail('allclose'),
    xfail('equal'),
    # empty
    skip('new_empty'),
    skip('empty_like'),
    skip('empty'),
    skip('empty_permuted'),
    # flaky
    skip('linalg.lstsq', 'grad_oriented'),
    skip('nn.functional.max_unpool1d', '', device_type='cpu'),
    skip('nn.functional.max_unpool2d', '', device_type='cpu'),
    skip('nn.functional.max_unpool3d', '', device_type='cpu'),
    skip('linalg.lstsq'),  # flaky, probably just a precision issue

    # data-dependent control flow
    skip('item'),
    xfail('cov'),
    xfail('nn.functional.gaussian_nll_loss'),
    xfail('tensor_split'),
    xfail('corrcoef'),
    xfail('quantile'),
    xfail('nanquantile'),
    xfail('narrow'),

    # Seems like it's creating a sparse tensor that isn't captured by tensor.is_sparse
    xfail('sparse.sampled_addmm'),
    xfail('sparse.mm', 'reduce'),

    # proxy tensor doesn't support sparse correctly right now
    skip('to_sparse'),
    # segfaults
    skip('block_diag'),

    # AssertionError: Tensor-likes are not close!
    skip('empty_strided', '', device_type='cpu'),
}

fake_tensor_failures = {
    # ASAN failures due to divide by 0
    skip('nn.functional.nll_loss'),
}

symbolic_tensor_failures = {
    xfail('linalg.eig'),
    xfail('linalg.eigvals'),
    xfail('combinations', ''),
    xfail('frexp', ''),  # aten.frexp.Tensor - couldn't find symbolic meta function/decomposition
    xfail('geqrf', ''),  # aten.geqrf.default - couldn't find symbolic meta function/decomposition
    xfail('histc', ''),  # Could not run 'aten::histc' with arguments from the 'Meta' backend. This could be because...
    xfail('histogram', ''),  # Could not run 'aten::histogram.bin_ct' with arguments from the 'Meta' backend. This c...
    xfail('histogramdd', ''),  # aten._histogramdd_bin_edges.default - couldn't find symbolic meta function/decomposition
    xfail('isin', ''),  # aten.isin.Tensor_Tensor - couldn't find symbolic meta function/decomposition
    xfail('kthvalue', ''),  # aten.kthvalue.default - couldn't find symbolic meta function/decomposition
    xfail('nanquantile', ''),  # Could not run 'aten::equal' with arguments from the 'Meta' backend.
    xfail('narrow', ''),  # aten.size.default - couldn't find symbolic meta function/decomposition
    xfail('nn.functional.binary_cross_entropy', ''),  # aten.new_empty.default - couldn't find symbolic meta function/decom...
    xfail('nn.functional.cross_entropy', ''),  # aten.size.default - couldn't find symbolic meta function/decomposition
    xfail('nn.functional.ctc_loss'),  # aten._ctc_loss.Tensor - couldn't find symbolic meta function/decomposition
    xfail('nn.functional.fractional_max_pool2d', ''),  # argument 'size' must be tuple of ints, but found element of t...
    xfail('nn.functional.fractional_max_pool3d', ''),  # argument 'size' must be tuple of ints, but found element of t...
<<<<<<< HEAD
    xfail('nn.functional.pixel_unshuffle', ''),  # aten.pixel_unshuffle.default - couldn't find symbolic meta function/deco...
=======
    xfail('nn.functional.interpolate', 'linear'),  # aten.upsample_linear1d.vec - couldn't find symbolic meta function/dec...
    xfail('nn.functional.interpolate', 'trilinear'),  # aten.upsample_trilinear3d.vec - couldn't find symbolic meta functi...
>>>>>>> 292243d1
    xfail('quantile', ''),  # Could not run 'aten::equal' with arguments from the 'Meta' backend.
    xfail('resize_as_', ''),  # aten.clone.default - couldn't find symbolic meta function/decomposition
    xfail('unique_consecutive', ''),  # aten.unique_consecutive.default - couldn't find symbolic meta function/decomposition
    xfail('unique', ''),  # aten._unique2.default - couldn't find symbolic meta function/decomposition

    # AssertionError: False != True - https://github.com/pytorch/pytorch/issues/113905
    xfail('dist', ''),
    xfail('norm', ''),
    xfail('linalg.vector_norm', ''),
    xfail('linalg.norm', 'subgradients_at_zero'),
    xfail('renorm', ''),

    xfail('max_pool2d_with_indices_backward', ''),  # Expected a value of type 'List[int]' for argument 'kernel_size' but...

    # many complex operators incorrect striding, metadata
    xfail('fft.fft', ''),
    xfail('fft.hfft2', ''),
    xfail('fft.hfft', ''),
    xfail('fft.hfftn', ''),
    xfail('fft.ifft', ''),
    xfail('fft.ihfft2', ''),
    xfail('fft.ihfft', ''),
    xfail('fft.ihfftn', ''),
    xfail('fft.ihfft2', ''),
    xfail('fft.irfft2', ''),
    xfail('fft.irfft', ''),
    xfail('fft.irfftn', ''),
    xfail('fft.rfft2', ''),
    xfail('fft.rfft', ''),
    xfail('fft.rfftn', ''),
    xfail('stft', '')
}
symbolic_tensor_segfaults = {
    skip('nn.functional.batch_norm')  # Segfault??
}

symbolic_tensor_failures.update(symbolic_tensor_segfaults)

outplace_symbolic_tensor_failures = {
    xfail('i0', ''),  # aten.i0.default - couldn't find symbolic meta function/decomposition

    xfail('linalg.norm', ''),
}

inplace_symbolic_tensor_failures = {
    # bugs
    xfail('float_power', ''),  # base given to float_power_ has dtype Float but the operation's result requires dtype Double
    # decomp not implemented
    xfail('unique', ''),
}

out_symbolic_tensor_failures = {
    xfail('_native_batch_norm_legit', ''),
    xfail('aminmax', ''),
    xfail('angle', ''),
    xfail('argmax', ''),
    xfail('argmin', ''),
    xfail('bmm', ''),
    xfail('cummax', ''),
    xfail('cummin', ''),
    xfail('fft.fft2', ''),
    xfail('fft.fftn', ''),
    xfail('fft.ifft2', ''),
    xfail('fft.ifftn', ''),
    xfail('gather', ''),
    xfail('i0', ''),
    xfail('linalg.cholesky', ''),
    xfail('linalg.cholesky_ex', ''),
    xfail('linalg.det', ''),
    xfail('linalg.det', 'singular'),
    xfail('linalg.eigh', ''),
    xfail('linalg.inv', ''),
    xfail('linalg.inv_ex', ''),
    xfail('linalg.ldl_factor', ''),
    xfail('linalg.ldl_factor_ex', ''),
    xfail('linalg.lu', ''),
    xfail('linalg.lu_factor', ''),
    xfail('linalg.lu_factor_ex', ''),
    xfail('linalg.pinv', ''),
    xfail('linalg.pinv', 'hermitian'),
    xfail('linalg.qr', ''),
    xfail('linalg.slogdet', ''),
    xfail('linalg.solve_ex', ''),
    xfail('linalg.svd', ''),
    xfail('linalg.svdvals', ''),
    xfail('lu', ''),
    xfail('lu_unpack', ''),
    xfail('max', 'reduction_with_dim'),
    xfail('min', 'reduction_with_dim'),
    xfail('mode', ''),
    xfail('nn.functional.avg_pool2d', ''),
    xfail('nn.functional.linear', ''),
    xfail('qr', ''),
    xfail('scatter_add', ''),
    xfail('scatter', ''),
    xfail('sort', ''),
    xfail('svd', ''),
    xfail('take_along_dim', ''),
    xfail('topk', ''),
    xfail('triangular_solve', ''),
    xfail('view_copy', ''),

    # SymIntArrayRef expected to contain only concrete
    xfail('ones', ''),
    xfail('randn', ''),
    xfail('zeros', ''),
}

out_symbolic_tensor_segfaults = {
    skip('nanmean', ''),
}

out_symbolic_tensor_failures.update(out_symbolic_tensor_segfaults)

# Copies inputs to inplace operations to avoid inplace modifications
#   to leaves requiring gradient
def _get_safe_inplace(inplace_variant):
    @functools.wraps(inplace_variant)
    def _fn(t, *args, **kwargs):
        return inplace_variant(t.clone(), *args, **kwargs)

    return _fn

def _test_make_fx_helper(self, device, dtype, op, tracing_mode, inplace=False, out=False):
    fn = _get_safe_inplace(op.get_inplace()) if inplace else op.op
    sample_inputs_itr = op.sample_inputs(device, dtype, requires_grad=False)

    # Limit ourselves to first 100 inputs so symbolic tracing tests don't take too long
    count = 100
    if out:
        count = 5
    for sample_input in itertools.islice(sample_inputs_itr, count):
        if inplace and sample_input.broadcasts_input:
            continue
        args = [sample_input.input] + list(sample_input.args)
        kwargs = sample_input.kwargs
        if out:
            expected = fn(*args, **kwargs)
            kwargs['out'] = expected

        try:
            optests.make_fx_check(fn, args, kwargs, tracing_mode, self.assertEqual,
                                  randomize_data=True)
        except DynamicOutputShapeException:
            self.skipTest("Dynamic output shape operation in trace")


class TestProxyTensorOpInfo(TestCase):
    @ops(op_db + custom_op_db + control_flow_opinfo_db, allowed_dtypes=(torch.float,))
    @skipOps('TestProxyTensorOpInfo', 'test_make_fx_exhaustive', make_fx_failures)
    def test_make_fx_exhaustive(self, device, dtype, op):
        _test_make_fx_helper(self, device, dtype, op, "real")

    @ops(op_db + custom_op_db + control_flow_opinfo_db, allowed_dtypes=(torch.float,))
    @skipOps('TestProxyTensorOpInfo', 'test_make_fx_fake_exhaustive', make_fx_failures.union(fake_tensor_failures))
    def test_make_fx_fake_exhaustive(self, device, dtype, op):
        _test_make_fx_helper(self, device, dtype, op, "fake")

    @ops(op_db + custom_op_db + control_flow_opinfo_db, allowed_dtypes=(torch.float,))
    @skipOps('TestProxyTensorOpInfo', 'test_make_fx_symbolic_exhaustive',
             make_fx_failures | fake_tensor_failures | symbolic_tensor_failures | outplace_symbolic_tensor_failures)
    def test_make_fx_symbolic_exhaustive(self, device, dtype, op):
        _test_make_fx_helper(self, device, dtype, op, "symbolic")

    @ops(op_db + custom_op_db, allowed_dtypes=(torch.float,))
    @skipOps('TestProxyTensorOpInfo', 'test_make_fx_symbolic_exhaustive_inplace',
             make_fx_failures | fake_tensor_failures | symbolic_tensor_failures | inplace_symbolic_tensor_failures)
    def test_make_fx_symbolic_exhaustive_inplace(self, device, dtype, op):
        if not op.get_inplace():
            self.skipTest("No inplace variable for this op")
        _test_make_fx_helper(self, device, dtype, op, "symbolic", inplace=True)

    @ops(op_db + custom_op_db, allowed_dtypes=(torch.float,))
    @skipOps('TestProxyTensorOpInfo', 'test_make_fx_symbolic_exhaustive_out',
             make_fx_failures | fake_tensor_failures | symbolic_tensor_failures | out_symbolic_tensor_failures)
    def test_make_fx_symbolic_exhaustive_out(self, device, dtype, op):
        if not op.supports_out:
            self.skipTest("Op doesn't support out")
        _test_make_fx_helper(self, device, dtype, op, "symbolic", out=True)


only_for = ("cpu")
instantiate_device_type_tests(TestProxyTensorOpInfo, globals(), only_for=only_for)


if __name__ == '__main__':
    run_tests()<|MERGE_RESOLUTION|>--- conflicted
+++ resolved
@@ -1854,12 +1854,6 @@
     xfail('nn.functional.ctc_loss'),  # aten._ctc_loss.Tensor - couldn't find symbolic meta function/decomposition
     xfail('nn.functional.fractional_max_pool2d', ''),  # argument 'size' must be tuple of ints, but found element of t...
     xfail('nn.functional.fractional_max_pool3d', ''),  # argument 'size' must be tuple of ints, but found element of t...
-<<<<<<< HEAD
-    xfail('nn.functional.pixel_unshuffle', ''),  # aten.pixel_unshuffle.default - couldn't find symbolic meta function/deco...
-=======
-    xfail('nn.functional.interpolate', 'linear'),  # aten.upsample_linear1d.vec - couldn't find symbolic meta function/dec...
-    xfail('nn.functional.interpolate', 'trilinear'),  # aten.upsample_trilinear3d.vec - couldn't find symbolic meta functi...
->>>>>>> 292243d1
     xfail('quantile', ''),  # Could not run 'aten::equal' with arguments from the 'Meta' backend.
     xfail('resize_as_', ''),  # aten.clone.default - couldn't find symbolic meta function/decomposition
     xfail('unique_consecutive', ''),  # aten.unique_consecutive.default - couldn't find symbolic meta function/decomposition
