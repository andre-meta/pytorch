--- conflicted
+++ resolved
@@ -19,14 +19,6 @@
 
 aten = torch.ops.aten
 
-<<<<<<< HEAD
-inplace_bin_ops_under_test = [
-    torch._foreach_add_,
-    torch._foreach_mul_,
-    torch._foreach_sub_,
-    torch._foreach_div_,
-]
-=======
 try:
     try:
         from .test_torchinductor import check_model, check_model_cuda, requires_cuda
@@ -38,7 +30,12 @@
         sys.exit(0)
     raise
 
->>>>>>> 0ea126e8
+inplace_bin_ops_under_test = [
+    torch._foreach_add_,
+    torch._foreach_mul_,
+    torch._foreach_sub_,
+    torch._foreach_div_,
+]
 
 bin_ops_under_test = [
     torch._foreach_add,
