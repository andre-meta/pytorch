# Owner(s): ["module: optimizer"]
import functools
import unittest
from copy import deepcopy

import torch
from optim.test_optim import TestOptim, TestDifferentiableOptimizer  # noqa: F401
from optim.test_lrscheduler import TestLRScheduler  # noqa: F401
from optim.test_swa_utils import TestSWAUtils  # noqa: F401
from torch.nn import Parameter
from torch.testing._internal.common_cuda import TEST_MULTIGPU
from torch.testing._internal.common_optimizers import (
    optim_db, optims, OptimizerErrorEnum, _get_optim_inputs_including_global_cliquey_kwargs)
from torch.testing._internal.common_device_type import (
    instantiate_device_type_tests, largeTensorTest, onlyCPU, onlyCUDA, skipMPS)
from torch.testing._internal.common_utils import markDynamoStrictTest, parametrize, run_tests, TestCase


FP16_REDUCED_PRECISION = {'atol': 1e-5, 'rtol': 1e-4}


def _force_capturable_False_for_unsupported_single_tensor(optim_info, kwargs):
    if optim_info.only_supports_capturable_on_foreach and not kwargs.get("foreach", False) and kwargs.get("capturable", False):
        kwargs["capturable"] = False

@markDynamoStrictTest
class TestOptimRenewed(TestCase):

    @onlyCPU
    @optims(optim_db)
    def test_optim_infos_do_not_specify_global_cliquey_kwargs(self, device, dtype, optim_info):
        global_cliquey_flags = ["foreach", "fused", "differentiable"]
        for optim_input in optim_info.optim_inputs_func(device=device):
            self.assertFalse(any(f for f in global_cliquey_flags if f in optim_input.kwargs))


    @optims([optim for optim in optim_db if optim.optim_error_inputs_func is not None])
    def test_errors(self, device, dtype, optim_info):
        optim_cls = optim_info.optim_cls
        error_inputs = optim_info.optim_error_inputs_func(device=device, dtype=dtype)

        for error_input in error_inputs:
            optim_input = error_input.optimizer_error_input
            params, kwargs = optim_input.params, optim_input.kwargs
            if error_input.error_on == OptimizerErrorEnum.CONSTRUCTION_ERROR:
                if issubclass(error_input.error_type, Warning):
                    with self.assertWarnsRegex(error_input.error_type, error_input.error_regex):
                        optim_cls(params, **kwargs)
                else:
                    with self.assertRaisesRegex(error_input.error_type, error_input.error_regex):
                        optim_cls(params, **kwargs)
            elif error_input.error_on == OptimizerErrorEnum.STEP_ERROR:
                optim = optim_cls(params, **kwargs)
                if issubclass(error_input.error_type, Warning):
                    with self.assertWarnsRegex(error_input.error_type, error_input.error_regex):
                        optim.step()
                else:
                    with self.assertRaisesRegex(error_input.error_type, error_input.error_regex):
                        optim.step()
            else:
                raise NotImplementedError(f"Unknown error type {error_input.error_on}")


    @parametrize("contiguous", [True, False])
    @optims(optim_db, dtypes=[torch.float32])
    def test_forloop_goes_right_direction(self, device, dtype, optim_info, contiguous):
        optim_cls = optim_info.optim_cls
        optim_inputs = optim_info.optim_inputs_func(device=device)
        for optim_input in optim_inputs:
            if "foreach" in optim_info.supported_impls:
                optim_input.kwargs["foreach"] = False  # force forloop

            _force_capturable_False_for_unsupported_single_tensor(optim_info, optim_input.kwargs)

            if contiguous:
                weight = Parameter(torch.randn((10, 5), device=device, dtype=dtype))
                bias = Parameter(torch.randn((10), device=device, dtype=dtype))
            else:
                weight = Parameter(torch.randn((10, 5, 2), device=device, dtype=dtype)[..., 0])
                bias = Parameter(torch.randn((10, 2), device=device, dtype=dtype)[..., 0])
            input = torch.randn(5, device=device, dtype=dtype)

            optimizer = optim_cls([weight, bias], **optim_input.kwargs)

            def closure():
                optimizer.zero_grad()
                loss = (weight.mv(input) + bias).pow(2).sum()
                loss.backward()
                if optim_cls.__name__ == "SparseAdam":
                    # SparseAdam requires sparse gradients. For this test, we convert the Tensor layout,
                    # which we know does NOT represent the expected use case!
                    weight.grad = weight.grad.to_sparse()
                    bias.grad = bias.grad.to_sparse()
                return loss

            initial_value = closure().item()
            for _ in range(20):
                optimizer.step(closure)

            if optim_input.kwargs.get("maximize", False):
                self.assertGreater(closure().item(), initial_value)
            else:
                self.assertLess(closure().item(), initial_value)


    @onlyCUDA
    @unittest.skipIf(not TEST_MULTIGPU, "only one GPU detected")
    @optims(optim_db, dtypes=[torch.float32])
    def test_forloop_goes_right_direction_multigpu(self, device, dtype, optim_info):
        optim_cls = optim_info.optim_cls
        optim_inputs = optim_info.optim_inputs_func(device=device)
        for optim_input in optim_inputs:
            if "foreach" in optim_info.supported_impls:
                optim_input.kwargs["foreach"] = False  # force forloop

            if (optim_info.only_supports_capturable_on_foreach and optim_input.kwargs.get("capturable", False)
                    and not optim_input.kwargs.get("foreach", False)):
                continue

            weight = Parameter(torch.randn((10, 5), device="cuda:0", dtype=dtype))
            bias = Parameter(torch.randn((10), device="cuda:1", dtype=dtype))
            input = torch.randn(5, device="cuda:0", dtype=dtype)
            optimizer = optim_cls([weight, bias], **optim_input.kwargs)

            def closure():
                optimizer.zero_grad()
                loss = (weight.mv(input).cuda(1) + bias).pow(2).sum()
                loss.backward()
                if optim_cls.__name__ == "SparseAdam":
                    # SparseAdam requires sparse gradients. For this test, we convert the Tensor layout,
                    # which we know does NOT represent the expected use case!
                    weight.grad = weight.grad.to_sparse()
                    bias.grad = bias.grad.to_sparse()
                return loss

            initial_value = closure().item()
            for _ in range(20):
                optimizer.step(closure)

            if optim_input.kwargs.get("maximize", False):
                self.assertGreater(closure().item(), initial_value)
            else:
                self.assertLess(closure().item(), initial_value)


    @skipMPS
    @optims(optim_db, dtypes=[torch.complex64])
    def test_complex(self, device, dtype, optim_info):
        optim_cls = optim_info.optim_cls
        # Skip differentiable testing for now, see https://github.com/pytorch/pytorch/issues/116490
        # Also skip fused, since our fused kernels do not support complex
        all_optim_inputs = _get_optim_inputs_including_global_cliquey_kwargs(
            device, dtype, optim_info, skip=("differentiable", "fused"))
        for optim_input in all_optim_inputs:
<<<<<<< HEAD
            if (optim_info.only_supports_capturable_on_foreach and optim_input.kwargs.get("capturable", False)
                    and not optim_input.kwargs.get("foreach", False)):
                continue

            complex_params = [torch.randn(2, 3, device=device, dtype=dtype, requires_grad=True) for _ in range(3)]
            real_params = [torch.view_as_real(p).detach().clone().requires_grad_(True) for p in complex_params]

=======
            # Last param is intentionally real to test that we can mix real and complex
            complex_params = [
                torch.randn(10, 5, dtype=dtype, requires_grad=True),
                torch.randn(10, dtype=dtype, requires_grad=True),
                torch.randn(10, 5, dtype=torch.float32, requires_grad=True),
            ]
            real_params = [
                (
                    torch.view_as_real(param).detach().clone().requires_grad_()
                    if param.is_complex()
                    else param.detach().clone().requires_grad_()
                )
                for param in complex_params
            ]
            # https://github.com/pytorch/pytorch/issues/118230
            _make_radam_single_tensor_non_capturable(optim_cls, optim_input.kwargs)
>>>>>>> bd2f1988
            complex_optimizer = optim_cls(complex_params, **optim_input.kwargs)
            real_optimizer = optim_cls(real_params, **optim_input.kwargs)
            real_steps = []
            complex_steps = []
            grads_losses = []

            def real_closure():
                for param in real_params:
                    grad = torch.randn_like(param)
                    param.grad = grad
                    real_steps.append(param.detach().clone())
                    grads_losses.append(grad.clone())
                loss = torch.randn(1)
                grads_losses.append(loss.clone())
                return loss

            def complex_closure():
                for param in complex_params:
                    if torch.is_complex(param):
                        grad = torch.view_as_complex(grads_losses.pop(0))
                        complex_steps.append(torch.view_as_real_copy(param.detach()))
                    else:
                        grad = grads_losses.pop(0)
                        complex_steps.append(param.detach().clone())
                    param.grad = grad
                return grads_losses.pop(0)

            for _ in range(3):
                if optim_info.step_requires_closure:
                    # LBFGS, for example, requires closure and calls it internally
                    real_optimizer.step(real_closure)
                    complex_optimizer.step(complex_closure)
                else:
                    # For other optimizers, we call closure explicitly to set the gradients
                    real_closure()
                    complex_closure()
                    real_optimizer.step()
                    complex_optimizer.step()

            # Final Parameters should be the same
            complex_params_asreal = [torch.view_as_real(param) if param.is_complex() else param for param in complex_params]
            self.assertEqual(real_params, complex_params_asreal)

            # All intermediate steps should also be the same
            # also checks steps taken within for example a line search
            self.assertEqual(complex_steps, real_steps)




    def _test_derived_optimizers(self, device, dtype, optim_info, flag, reduced_precision=False, assert_step_dtype=None):
        """
        Given a flag 'fused' or 'foreach', test for parity of optimizer state
        and updated parameters between when the flag is set to True and False
        for provided optimizer configurations.
        """
        assert flag in ("foreach", "fused")

        # why 7? iteration 7 is where we start to see differences for RAdam
        # params interacting with the small eps value, because that's right
        # after rho_t becomes greater than 5 in step 6.
        kIterations = 7

        optim_inputs = optim_info.optim_inputs_func(device=device)
        optim_cls = optim_info.optim_cls
        for optim_input in optim_inputs:
            print(optim_input)
            updated_params, state = [], []
            kwargs = deepcopy(optim_input.kwargs)
            if kwargs.get("capturable", False) and str(device) == "cpu":
                # capturable is not supported on CPU
                continue
            for flag_value in (False, True):
                kwargs[flag] = flag_value

                _force_capturable_False_for_unsupported_single_tensor(optim_info, kwargs)

                input = torch.tensor(
                    [0.1, 0.2, 0.3, 0.4, 0.5, 0.6], dtype=dtype, device=device
                ).reshape(3, 2)

                torch.manual_seed(1)
                model = torch.nn.Sequential(
                    torch.nn.Linear(2, 3),
                    torch.nn.Sigmoid(),
                    torch.nn.Linear(3, 1),
                    torch.nn.Sigmoid(),
                )
                model.to(dtype=dtype, device=device)

                # foreach/fused optimizers should be tested with a
                # zero_size tensor as its last param.
                # ref: https://github.com/pytorch/pytorch/issues/100701
                empty_param = torch.empty((), device=device, dtype=dtype, requires_grad=True)
                empty_param.grad = torch.rand_like(empty_param)
                params = list(model.parameters()) + [empty_param]

                optimizer = optim_cls(params, **kwargs)

                for i in range(kIterations):
                    optimizer.zero_grad()

                    # Test that step behaves as expected (a no-op) when grads are set to None
                    if i != 3:
                        output = model(input)
                        loss = output.sum()
                        loss.backward()

                    optimizer.step()

                if assert_step_dtype is not None:
                    p_state = optimizer.state[params[0]]
                    if torch.is_tensor(p_state.get("step", None)):
                        self.assertEqual(p_state["step"].dtype, assert_step_dtype)

                state.append(optimizer.state)
                updated_params.append(model.parameters())

            assert_eq_kwargs = {} if not reduced_precision else FP16_REDUCED_PRECISION

            og_state, new_state = state
            for og_p, new_p in zip(updated_params[0], updated_params[1]):
                self.assertEqual(og_p, new_p, **assert_eq_kwargs)

                # check that optimizer states are the same
                og_p_state = og_state[og_p]
                new_p_state = new_state[new_p]

                for k in og_p_state:
                    self.assertEqual(og_p_state[k], new_p_state[k], **assert_eq_kwargs)


    @skipMPS  # MPS doesn't support torch.float64, see https://github.com/pytorch/pytorch/issues/115350
    @optims([optim for optim in optim_db if "foreach" in optim.supported_impls], dtypes=[torch.float64])
    def test_foreach_matches_forloop(self, device, dtype, optim_info):
        self._test_derived_optimizers(device, dtype, optim_info, "foreach")


    @onlyCUDA
    @unittest.skipIf(not TEST_MULTIGPU, "only one GPU detected")
    @parametrize("impl", ["foreach", "fused"])
    @optims([optim for optim in optim_db if "foreach" in optim.supported_impls or "fused" in optim.supported_impls])
    def test_mixed_device_dtype(self, device, dtype, optim_info, impl):
        """
        Similar in essence to _test_derived_optimizers above. The main difference is that
        _test_derived_optimizers uses model parameters whereas we randomly pass in
        parameters of different dtypes and devices here. We need multiple GPUs (vs just a
        CPU and GPU) because fused adam only works on GPUs. (Thus we only run the tests
        that call into this helper when TEST_MULTIGPU.)
        """
        assert impl in ("foreach", "fused")
        if impl == "foreach" and "foreach" not in optim_info.supported_impls:
            return unittest.skip(f"foreach not supported for {optim_info.optim_cls.__name__}")
        elif impl == "fused" and "fused" not in optim_info.supported_impls:
            return unittest.skip(f"fused not supported for {optim_info.optim_cls.__name__}")

        params = [
            torch.rand(2, 3, dtype=torch.float64, device='cuda:0', requires_grad=True),
            torch.rand(2, 3, dtype=torch.float32, device='cuda:0', requires_grad=True),
            torch.rand(2, 3, dtype=torch.float16, device='cuda:0', requires_grad=True),
            torch.rand(2, 3, dtype=torch.bfloat16, device='cuda:0', requires_grad=True),
            torch.rand(2, 3, dtype=torch.float64, device='cuda:1', requires_grad=True),
            torch.rand(2, 3, dtype=torch.float32, device='cuda:1', requires_grad=True),
            torch.rand(2, 3, dtype=torch.float16, device='cuda:1', requires_grad=True),
            torch.rand(2, 3, dtype=torch.bfloat16, device='cuda:1', requires_grad=True),
            torch.randint(1024, (2, 3), dtype=torch.int64, device='cuda:1', requires_grad=False),
        ]

        for p in params:
            if p.requires_grad:
                p.grad = torch.rand_like(p, device=p.device, dtype=p.dtype)

        kIterations = 7 if impl == "foreach" else 1
        optim_inputs = optim_info.optim_inputs_func(device=device)
        optim_cls = optim_info.optim_cls
        for optim_input in optim_inputs:
            updated_params, state = [], []
            kwargs = deepcopy(optim_input.kwargs)

            _force_capturable_False_for_unsupported_single_tensor(optim_info, kwargs)

            if kwargs.get("capturable", False) and str(device) == "cpu" :
                # capturable is not supported on CPU
                continue
            for use_impl in (False, True):
                kwargs[impl] = use_impl
                params_clone = []
                for p in params:
                    p_clone = p.clone().detach()
                    if p.requires_grad:
                        p_clone.requires_grad = True
                        p_clone.grad = p.grad.clone().detach()
                        params_clone.append(p_clone)

                optimizer = optim_cls(params_clone, **kwargs)
                for _ in range(kIterations):
                    optimizer.step()

                state.append(optimizer.state)
                updated_params.append(params_clone)

            og_state, new_state = state
            for og_p, new_p in zip(updated_params[0], updated_params[1]):
                # Increasing the tolerance as we are collating lots of ops together for optimizers and
                # the designated tolerances are for single op only.
                single_rtol, single_atol = torch.testing._comparison.get_tolerances(new_p.dtype, rtol=None, atol=None)
                rtol = 5 * single_rtol
                atol = 5 * single_atol

                self.assertEqual(og_p, new_p, rtol=rtol, atol=atol)

                # check that optimizer states are the same
                og_p_state = og_state[og_p]
                new_p_state = new_state[new_p]

                for k in og_p_state:
                    actual = new_p_state[k]
                    self.assertEqual(og_p_state[k], actual, rtol=rtol, atol=atol)


    @onlyCUDA
    @optims([optim for optim in optim_db if "foreach" in optim.supported_impls], dtypes=[torch.float64])
    def test_set_default_dtype_works_with_foreach(self, device, dtype, optim_info):
        # https://github.com/pytorch/pytorch/issues/110940
        # We coerce step to always be float32 unless the
        # default dtype is higher prec float64
        old_default_dtype = torch.get_default_dtype()
        for default_dtype in [torch.float64, torch.float16]:
            try:
                torch.set_default_dtype(default_dtype)
                self._test_derived_optimizers(
                    device,
                    dtype,
                    optim_info,
                    "foreach",
                    reduced_precision=default_dtype == torch.float16,
                    assert_step_dtype=torch.float64 if default_dtype == torch.float64 else torch.float32,
                )
            finally:
                torch.set_default_dtype(old_default_dtype)



    @onlyCUDA
    @largeTensorTest("72GB", "cuda")
    @optims([optim for optim in optim_db if "foreach" in optim.supported_impls], dtypes=[torch.float16])
    def test_foreach_large_tensor(self, device, dtype, optim_info):
        optim_cls = optim_info.optim_cls
        optim_inputs = optim_info.optim_inputs_func(device=device)
        for optim_input in optim_inputs:
            params = [torch.ones(2 ** 32, device=device, dtype=dtype)]
            params[0].grad = torch.zeros_like(params[0])
            optimizer = optim_cls(params, foreach=True, **optim_input.kwargs)
            optimizer.step()


    @onlyCUDA
    @optims([optim for optim in optim_db if "foreach" in optim.supported_impls], dtypes=[torch.float32])
    def test_peak_memory_foreach(self, device, dtype, optim_info):
        nparams = 10
        optim_inputs = optim_info.optim_inputs_func(device=device)
        optim_cls = optim_info.optim_cls
        for optim_input in optim_inputs:
            kwargs = deepcopy(optim_input.kwargs)
            max_mems = []
            for flag_value in (False, True):
                kwargs["foreach"] = flag_value

                _force_capturable_False_for_unsupported_single_tensor(optim_info, kwargs)

                # The 128 is critical here! Our CUDACachingAllocator allocates in blocks of 512,
                # meaning any tensor that occupies <512 bytes of memory will allocate a whole
                # 512 bytes anyway. We use 128 (since datasize would be 4 bytes) so that param
                # is size 512 exactly, making our later calculations for intermediate_size easy.
                param = torch.rand(128, device=device, dtype=dtype)
                params = [torch.rand_like(param) for _ in range(nparams)]

                optimizer = optim_cls(params, **kwargs)

                for p in params:
                    p.grad = torch.rand_like(p)

                optimizer.step()
                import gc
                gc.collect()
                torch.cuda.reset_peak_memory_stats()
                optimizer.step()
                gc.collect()
                max_mems.append(torch.cuda.max_memory_allocated())

            st_max_mem, mt_max_mem = max_mems
            intermediate_size = nparams * param.nelement() * param.element_size()
            nintermediates = 1  # we expect a budget of 1 intermediate most of the time
            if kwargs.get('capturable') or optim_cls.__name__ in ["Adadelta", "ASGD", "RAdam"]:
                # with capturable in Adam(W), we have 2 extra intermediates for the bias_corrections
                # with Adadelta, we have 2 extra for (acc_delta + eps) and (square_avg + eps)
                # ASGD allocates axs, 2x mus, 2x etas, and grads at the same time
                nintermediates = 3
                if optim_cls.__name__ == "NAdam":
                    # with capturable in NAdam, we have 3 extra intermediates for the
                    # bias_correction, mus, and mu_nexts
                    nintermediates = 5

                if optim_cls.__name__ == "RAdam":
                    # RAdam has four intermediates with capturable
                    # num, unrect_step_size, buffer, grouped_grads
                    nintermediates = 4

            elif optim_cls.__name__ in ["NAdam", "Adagrad", "RMSprop"]:
                # NAdam uses two intermediates at the same time (grads & exp_avg_sq_sqrt)
                # Adagrad uses std and grads at the same time
                # RMSprop uses avg and grads
                nintermediates = 2

            self.assertLessEqual(mt_max_mem, st_max_mem + intermediate_size * nintermediates)


    @onlyCUDA
    @optims([optim for optim in optim_db if "fused" in optim.supported_impls], dtypes=[torch.float64])
    def test_fused_matches_forloop(self, device, dtype, optim_info):
        self._test_derived_optimizers(device, dtype, optim_info, "fused")


    @onlyCUDA
    @largeTensorTest("64GB", "cuda")
    @optims([optim for optim in optim_db if "fused" in optim.supported_impls], dtypes=[torch.float16])
    def test_fused_large_tensor(self, device, dtype, optim_info):
        optim_cls = optim_info.optim_cls
        optim_inputs = optim_info.optim_inputs_func(device=device)
        for optim_input in optim_inputs:
            params = [torch.ones(2 ** 32, device=device, dtype=dtype)]
            params[0].grad = torch.zeros_like(params[0])
            optimizer = optim_cls(params, fused=True, **optim_input.kwargs)
            optimizer.step()


    @onlyCUDA
    @parametrize("impl", ["fused", "capturable"])
    @optims([optim for optim in optim_db if "fused" in optim.supported_impls], dtypes=[torch.float32])
    def test_cpu_load_state_dict(self, device, dtype, impl, optim_info):
        # NOTE: This SIMULATES a fused/capturable optimizer with state moved to CPU, issue 103256
        # How do we get there? Users typically create CUDA models on fused optimizers and then
        # store checkpoints on CPU as CUDA memory is limited with torch.load(...map_location="cpu").
        # Since this is a unit test, it is more expedient to simulate what the state_dict
        # would look like, which is basically CPU tensors with fused/capturable flag = True.
        optim_cls = optim_info.optim_cls
        if optim_cls.__name__ == "SGD" and impl == "capturable":
            # Capturable SGD does not exist
            self.skipTest("SGD does not currently support capturable")

        cpu_optim_inputs = optim_info.optim_inputs_func(device="cpu")
        for optim_input in cpu_optim_inputs:
            param = torch.tensor([0.1, 0.2], dtype=dtype, device="cpu")
            optimizer = optim_cls([param], **optim_input.kwargs)
            param.grad = torch.rand_like(param)
            optimizer.step()
            optim_state_dict_cpu = deepcopy(optimizer.state_dict())
            optim_state_dict_cpu["param_groups"][0][impl] = True

            # load
            optim_input.kwargs[impl] = True
            param_cuda = param.clone().detach().to(device="cuda")
            optimizer_cuda = optim_cls([param_cuda], **optim_input.kwargs)
            optimizer_cuda.load_state_dict(optim_state_dict_cpu)
            optimizer_cuda.zero_grad()
            param_cuda.grad = torch.rand_like(param_cuda)
            optimizer_cuda.step()


    @optims(optim_db, dtypes=[torch.float32])
    def test_param_groups_weight_decay(self, device, dtype, optim_info):
        optim_cls = optim_info.optim_cls
        # Skip differentiable testing for now, see https://github.com/pytorch/pytorch/issues/116490
        all_optim_inputs = _get_optim_inputs_including_global_cliquey_kwargs(device, dtype, optim_info, skip=("differentiable",))
        for optim_input in all_optim_inputs:
            # See https://github.com/pytorch/pytorch/issues/117836 and #118230
            if (optim_info.only_supports_capturable_on_foreach and optim_input.kwargs.get("capturable", False)
                    and not optim_input.kwargs.get("foreach", False)):
                continue

            weight_kwargs = optim_input.kwargs
            bias_kwargs = deepcopy(optim_input.kwargs)
            bias_kwargs["weight_decay"] = 0.0

            weight = Parameter(torch.randn((10, 5), device=device, dtype=dtype))
            bias = Parameter(torch.randn((10), device=device, dtype=dtype))
            input = torch.randn(5, device=device, dtype=dtype)

            optimizer = optim_cls([dict(params=[weight], **weight_kwargs), dict(params=[bias], **bias_kwargs)])

            loss = (weight.mv(input) + bias).pow(2).sum()
            initial_value = loss.item()
            for _ in range(20):
                optimizer.zero_grad()
                loss = (weight.mv(input) + bias).pow(2).sum()
                loss.backward()
                if optim_cls.__name__ == "SparseAdam":
                    # SparseAdam requires sparse gradients. For this test, we convert the Tensor layout,
                    # which we know does NOT represent the expected use case!
                    weight.grad = weight.grad.to_sparse()
                    bias.grad = bias.grad.to_sparse()
                optimizer.step()

            # Test that the direction of loss moved appropriately
            if optim_input.kwargs.get("maximize", False):
                self.assertGreater(loss.item(), initial_value)
            else:
                self.assertLess(loss.item(), initial_value)


    @optims(optim_db, dtypes=[torch.float32])
    def test_param_groups_lr(self, device, dtype, optim_info):
        optim_cls = optim_info.optim_cls
        # Skip differentiable testing for now, see https://github.com/pytorch/pytorch/issues/116490
        all_optim_inputs = _get_optim_inputs_including_global_cliquey_kwargs(device, dtype, optim_info, skip=("differentiable",))
        for optim_input in all_optim_inputs:
            # See https://github.com/pytorch/pytorch/issues/117836 and #118230
            if (optim_info.only_supports_capturable_on_foreach and optim_input.kwargs.get("capturable", False)
                    and not optim_input.kwargs.get("foreach", False)):
                continue

            # optim_input.kwargs will be the param group kwargs, which should have >0 lr
            if "lr" not in optim_input.kwargs or optim_input.kwargs["lr"] == 0:
                optim_input.kwargs["lr"] = 1e-3
            outer_kwargs = {"lr": 1e-28}
            if optim_cls.__name__ == "Rprop":
                # Allow min step size to be 0
                outer_kwargs["step_sizes"] = (0, 50)

            weight = Parameter(torch.randn((10, 5), device=device, dtype=dtype))
            bias = Parameter(torch.randn((10), device=device, dtype=dtype))
            irrelevant = Parameter(torch.randn(2, device=device, dtype=dtype))
            irrelevant_clone = irrelevant.clone()
            input = torch.randn(5, device=device, dtype=dtype)
            optimizer = optim_cls(
                [dict(params=[weight, bias], **optim_input.kwargs), dict(params=[irrelevant])],
                **outer_kwargs)

            loss = (weight.mv(input) + bias).pow(2).sum()
            initial_value = loss.item()
            for _ in range(20):
                optimizer.zero_grad()
                loss = (weight.mv(input) + bias).pow(2).sum()
                loss.backward()
                irrelevant.grad = torch.rand_like(irrelevant)
                if optim_cls.__name__ == "SparseAdam":
                    # SparseAdam requires sparse gradients. For this test, we convert the Tensor layout,
                    # which we know does NOT represent the expected use case!
                    weight.grad = weight.grad.to_sparse()
                    bias.grad = bias.grad.to_sparse()
                    irrelevant.grad = irrelevant.grad.to_sparse()
                optimizer.step()

            # Test that the direction of loss moved appropriately
            if optim_input.kwargs.get("maximize", False):
                self.assertGreater(loss.item(), initial_value)
            else:
                self.assertLess(loss.item(), initial_value)

            # Test that irrelevant parameters were not updated since lr was almost 0
            self.assertEqual(irrelevant, irrelevant_clone)


    @optims(optim_db, dtypes=[torch.float32])
    def test_step_is_noop_when_params_have_no_grad(self, device, dtype, optim_info):
        optim_cls = optim_info.optim_cls
        all_optim_inputs = _get_optim_inputs_including_global_cliquey_kwargs(device, dtype, optim_info)
        params = [
            torch.randn(2, 3, requires_grad=False, device=device, dtype=dtype)
            for _ in range(2)]
        old_params = [p.clone().detach() for p in params]

        def closure():
            return torch.tensor([1], device=device, dtype=dtype)

        for optim_input in all_optim_inputs:
            if (optim_info.only_supports_capturable_on_foreach and optim_input.kwargs.get("capturable", False)
                    and not optim_input.kwargs.get("foreach", False)):
                continue

            optimizer = optim_cls(params, **optim_input.kwargs)
            optimizer.step(closure)


    @optims(optim_db, dtypes=[torch.float32])
    def test_step_is_noop_for_zero_grads(self, device, dtype, optim_info):
        optim_cls = optim_info.optim_cls
        all_optim_inputs = _get_optim_inputs_including_global_cliquey_kwargs(device, dtype, optim_info)
        param = torch.randn((5, 1), device=device, dtype=dtype, requires_grad=True)
        old_param = param.clone().detach()

        def closure():
            return torch.tensor([1], device=device, dtype=dtype)

        for optim_input in all_optim_inputs:
            kwargs = optim_input.kwargs

            if (optim_info.only_supports_capturable_on_foreach and kwargs.get("capturable", False)
                    and not kwargs.get("foreach", False)):
                continue

            # params will decay even if grads are empty if weight_decay != 0,
            # and capturable doesn't work for CPU tensors
            if kwargs.get("weight_decay", 0) != 0:
                continue

            # AdamW params will be updated regardless of grads due to lr, so make lr smaller
            if optim_cls.__name__ == "AdamW":
                kwargs["lr"] = torch.tensor(1e-5) if isinstance(kwargs.get("lr", 1e-5), torch.Tensor) else 1e-5

            if kwargs.get("differentiable", False):
                params = [param.clone()]
            else:
                params = [param]

            optimizer = optim_cls(params, **kwargs)
            if optim_cls.__name__ == "SparseAdam":
                # Intentionally construct a multidimensional empty v for the sparse grad
                # Single dim v passes the test while multidim correctly repros the issue
                # https://github.com/pytorch/pytorch/issues/82486
                i = torch.empty((1, 0), device=device, dtype=dtype)
                v = torch.empty((0, 1), device=device, dtype=dtype)
                params[0].grad = torch.sparse_coo_tensor(i, v, (5, 1), device=device, dtype=dtype)
            else:
                params[0].grad = torch.zeros_like(params[0])
            optimizer.step(closure)
            self.assertEqual(old_param, params[0])


    @optims(optim_db, dtypes=[torch.float32])
    def test_optimizer_can_be_printed(self, device, dtype, optim_info):
        optim_cls = optim_info.optim_cls
        all_optim_inputs = _get_optim_inputs_including_global_cliquey_kwargs(device, dtype, optim_info)
        params = [Parameter(torch.randn(2, 3, requires_grad=True, device=device, dtype=dtype)) for _ in range(2)]
        for optim_input in all_optim_inputs:
            if (optim_info.only_supports_capturable_on_foreach and optim_input.kwargs.get("capturable", False)
                    and not optim_input.kwargs.get("foreach", False)):
                continue

            optimizer = optim_cls(params, **optim_input.kwargs)
            optimizer.__repr__()


    @optims(optim_db, dtypes=[torch.float32])
    def test_state_dict_deterministic(self, device, dtype, optim_info):
        optim_cls = optim_info.optim_cls

        # Skip differentiable testing for now, see https://github.com/pytorch/pytorch/issues/116490
        all_optim_inputs = _get_optim_inputs_including_global_cliquey_kwargs(device, dtype, optim_info, skip=("differentiable",))
        weight = Parameter(torch.randn(2, 3, requires_grad=True, device=device, dtype=dtype))
        bias = Parameter(torch.randn(2, requires_grad=True, device=device, dtype=dtype))
        input = torch.randn(3, requires_grad=True, device=device, dtype=dtype)
        params = [weight, bias]

        def fwd_bwd(optim, w, b, i):
            optim.zero_grad()
            loss = (w.mv(i) + b).pow(2).sum()
            loss.backward()
            return loss

        for optim_input in all_optim_inputs:
            if (optim_info.only_supports_capturable_on_foreach and optim_input.kwargs.get("capturable", False)
                    and not optim_input.kwargs.get("foreach", False)):
                continue

            optimizer = optim_cls(params, **optim_input.kwargs)
            closure = functools.partial(fwd_bwd, optimizer, weight, bias, input)

            # Prime the optimizer
            for _ in range(10):
                optimizer.step(closure)

            # Clone the weights and construct a new optimizer for them
            with torch.no_grad():
                weight_c = Parameter(weight.clone())
                bias_c = Parameter(bias.clone())

            optimizer_c = optim_cls([weight_c, bias_c], **optim_input.kwargs)
            closure_c = functools.partial(fwd_bwd, optimizer_c, weight_c, bias_c, input)

            # Load the state dict from the original optimizer into the new one
            optimizer_c.load_state_dict(deepcopy(optimizer.state_dict()))

            # Run both optimizers in parallel
            for _ in range(10):
                optimizer.step(closure)
                optimizer_c.step(closure_c)
                self.assertEqual(weight, weight_c)
                self.assertEqual(bias, bias_c)

            # Make sure state dict is deterministic with equal (not identical) parameters
            self.assertEqual(optimizer.state_dict(), optimizer_c.state_dict())

            # Make sure repeated parameters have identical representation (see #36831)
            optimizer_c.param_groups.extend(optimizer_c.param_groups)
            self.assertEqual(
                optimizer.state_dict()["param_groups"][-1],
                optimizer_c.state_dict()["param_groups"][-1]
            )

    @optims(optim_db, dtypes=[torch.float32])
    def test_can_load_older_state_dict(self, device, dtype, optim_info):
        new_flags = ["maximize", "foreach", "fused", "differentiable", "capturable"]
        optim_cls = optim_info.optim_cls

        # Skip differentiable testing for now, see https://github.com/pytorch/pytorch/issues/116490
        all_optim_inputs = _get_optim_inputs_including_global_cliquey_kwargs(device, dtype, optim_info, skip=("differentiable",))
        for optim_input in all_optim_inputs:
            if (optim_info.only_supports_capturable_on_foreach and optim_input.kwargs.get("capturable", False)
                    and not optim_input.kwargs.get("foreach", False)):
                continue

            torch.manual_seed(1)
            model = torch.nn.Sequential(
                torch.nn.Conv2d(4, 2, 1, stride=2),
                torch.nn.BatchNorm2d(2, eps=1e-05, momentum=0.1),
            )
            model.to(dtype=dtype, device=device)
            input = torch.rand(1, 4, 16, 16, device=device, dtype=dtype)
            optimizer = optim_cls(model.parameters(), **optim_input.kwargs)

            def fwd_bwd(optim, mod, i):
                optim.zero_grad()
                loss = mod(i).sum()
                loss.backward()
                return loss

            for _ in range(3):
                if optim_cls.__name__ == "LBFGS":
                    optimizer.step(functools.partial(fwd_bwd, optimizer, model, input))
                else:
                    fwd_bwd(optimizer, model, input)
                    optimizer.step()

            # old_state_dict has all new flags del'd
            old_state_dict = deepcopy(optimizer.state_dict())
            old_state_dict_pg = old_state_dict["param_groups"]
            for group in old_state_dict_pg:
                for flag in new_flags:
                    if flag in group:
                        del group[flag]

            optimizer.load_state_dict(old_state_dict)

            # Make sure we can still step
            if optim_cls.__name__ == "LBFGS":
                optimizer.step(functools.partial(fwd_bwd, optimizer, model, input))
            else:
                fwd_bwd(optimizer, model, input)
                optimizer.step()


    @optims(optim_db, dtypes=[torch.float32])
    def test_load_nontensor_step(self, device, dtype, optim_info):
        optim_cls = optim_info.optim_cls

        # Skip differentiable testing for now, see https://github.com/pytorch/pytorch/issues/116490
        all_optim_inputs = _get_optim_inputs_including_global_cliquey_kwargs(device, dtype, optim_info, skip=("differentiable",))
        params = [Parameter(torch.randn(2, 3, device=device, dtype=dtype)) for _ in range(2)]
        for p in params:
            p.grad = torch.rand_like(p)
            # SparseAdam requires sparse gradients. For this test, we convert the Tensor layout,
            # which we know does NOT represent the expected use case!
            if optim_cls.__name__ == "SparseAdam":
                p.grad = p.grad.to_sparse()

        # Needed for LBFGS
        lbfgs_loss = torch.rand(1, device=device, dtype=dtype)

        def closure():
            return lbfgs_loss if optim_cls.__name__ == "LBFGS" else None

        for optim_input in all_optim_inputs:
            kwargs = optim_input.kwargs
            if (optim_info.only_supports_capturable_on_foreach and kwargs.get("capturable", False)
                    and not kwargs.get("foreach", False)):
                continue

            optimizer = optim_cls(params, **optim_input.kwargs)
            for _ in range(3):
                optimizer.step(closure)
            state_dict = deepcopy(optimizer.state_dict())
            for p_state in state_dict["state"].values():
                if "step" in p_state and torch.is_tensor(p_state["step"]):
                    p_state["step"] = p_state["step"].item()
            optimizer.load_state_dict(state_dict)
            optimizer.step(closure)


    @onlyCUDA
    @optims(optim_db, dtypes=[torch.float32])
    def test_state_dict_with_cuda_params(self, device, dtype, optim_info):
        optim_cls = optim_info.optim_cls

        # Skip differentiable testing for now, see https://github.com/pytorch/pytorch/issues/116490
        # We limit our configs to CPU only, because we will be moving them to CUDA later
        cpu_optim_inputs = _get_optim_inputs_including_global_cliquey_kwargs("cpu", dtype, optim_info, skip=("differentiable",))

        # Needed for LBFGS
        lbfgs_loss = torch.rand(1, device=device, dtype=dtype)

        def closure():
            return lbfgs_loss if optim_cls.__name__ == "LBFGS" else None

        for optim_input in cpu_optim_inputs:
            if (optim_info.only_supports_capturable_on_foreach and optim_input.kwargs.get("capturable", False)
                    and not optim_input.kwargs.get("foreach", False)):
                continue

            params = [Parameter(torch.randn(2, 3, device="cpu", dtype=dtype)) for _ in range(2)]
            for p in params:
                p.grad = torch.randn_like(p)
                # SparseAdam requires sparse gradients. For this test, we convert the Tensor layout,
                # which we know does NOT represent the expected use case!
                if optim_cls.__name__ == "SparseAdam":
                    p.grad = p.grad.to_sparse()

            optimizer = optim_cls(params, **optim_input.kwargs)

            for _ in range(3):
                optimizer.step(closure)

            with torch.no_grad():
                params_cuda = [p.to(device="cuda") for p in params]
                for (i, p) in enumerate(params_cuda):
                    p.grad = params[i].grad.to(device="cuda")
            optimizer_cuda = optim_cls(params_cuda, **optim_input.kwargs)

            state_dict_cpu = deepcopy(optimizer.state_dict())
            state_dict_cuda = deepcopy(optimizer.state_dict())
            optimizer_cuda.load_state_dict(state_dict_cuda)

            # Make sure state_dict_cuda isn't modified by merely calling load_state_dict
            self.assertEqual(state_dict_cpu, state_dict_cuda)

            # Make sure that device of state['step'] is still CPU _unless_ torch.compile() added a capturable!
            capturable = state_dict_cpu["param_groups"][0].get("capturable", False)
            new_state_dict = optimizer_cuda.state_dict()
            for state_cpu, state_cuda in zip(state_dict_cpu["state"].values(), new_state_dict["state"].values()):
                if "step" in state_cpu and torch.is_tensor(state_cpu["step"]):
                    self.assertEqual(state_cuda["step"].device.type, "cuda" if capturable else "cpu")

            for _ in range(5):
                optimizer.step(closure)
                optimizer_cuda.step(closure)
                self.assertEqual(params, params_cuda)
                self.assertEqual(optimizer.state_dict(), optimizer_cuda.state_dict())


    @optims(optim_db, dtypes=[torch.float32])
    def test_deepcopy_copies_all_public_attrs(self, device, dtype, optim_info):
        optim_cls = optim_info.optim_cls

        # Skip differentiable testing for now, see https://github.com/pytorch/pytorch/issues/116490
        all_optim_inputs = _get_optim_inputs_including_global_cliquey_kwargs(device, dtype, optim_info, skip=("differentiable",))

        params = [Parameter(torch.randn(2, 3, device=device, dtype=dtype)) for _ in range(2)]
        for p in params:
            p.grad = torch.rand_like(p)
            if optim_cls.__name__ == "SparseAdam":
                # SparseAdam requires sparse gradients. For this test, we convert the Tensor layout,
                # which we know does NOT represent the expected use case!
                p.grad = p.grad.to_sparse()

        # Needed for LBFGS
        def closure():
            return 1 if optim_cls.__name__ == "LBFGS" else None

        def getPublicAttrs(obj):
            return {k for k in obj.__dict__ if not k.startswith("_")}

        for optim_input in all_optim_inputs:
            if (optim_info.only_supports_capturable_on_foreach and optim_input.kwargs.get("capturable", False)
                    and not optim_input.kwargs.get("foreach", False)):
                continue

            optimizer = optim_cls(params, **optim_input.kwargs)

            # Make some state
            for _ in range(3):
                optimizer.step(closure)

            self.assertEqual(getPublicAttrs(optimizer), getPublicAttrs(deepcopy(optimizer)))


instantiate_device_type_tests(TestOptimRenewed, globals(), allow_mps=True)


if __name__ == '__main__':
    run_tests()<|MERGE_RESOLUTION|>--- conflicted
+++ resolved
@@ -152,15 +152,10 @@
         all_optim_inputs = _get_optim_inputs_including_global_cliquey_kwargs(
             device, dtype, optim_info, skip=("differentiable", "fused"))
         for optim_input in all_optim_inputs:
-<<<<<<< HEAD
             if (optim_info.only_supports_capturable_on_foreach and optim_input.kwargs.get("capturable", False)
                     and not optim_input.kwargs.get("foreach", False)):
                 continue
 
-            complex_params = [torch.randn(2, 3, device=device, dtype=dtype, requires_grad=True) for _ in range(3)]
-            real_params = [torch.view_as_real(p).detach().clone().requires_grad_(True) for p in complex_params]
-
-=======
             # Last param is intentionally real to test that we can mix real and complex
             complex_params = [
                 torch.randn(10, 5, dtype=dtype, requires_grad=True),
@@ -175,9 +170,7 @@
                 )
                 for param in complex_params
             ]
-            # https://github.com/pytorch/pytorch/issues/118230
-            _make_radam_single_tensor_non_capturable(optim_cls, optim_input.kwargs)
->>>>>>> bd2f1988
+
             complex_optimizer = optim_cls(complex_params, **optim_input.kwargs)
             real_optimizer = optim_cls(real_params, **optim_input.kwargs)
             real_steps = []
