--- conflicted
+++ resolved
@@ -1,8 +1,5 @@
-<<<<<<< HEAD
-from typing import List, Set, Union
+from typing import List, Set
 
-=======
->>>>>>> 3ab8f548
 import torch
 import torch.distributed as dist
 import torch.nn as nn
