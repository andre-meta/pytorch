--- conflicted
+++ resolved
@@ -1,10 +1,6 @@
-<<<<<<< HEAD
 import contextlib
 
-from typing import Any, cast, Dict, List, Optional, Tuple
-=======
 from typing import Any, cast, Dict, List, NamedTuple, Optional, Tuple
->>>>>>> dd8c90f9
 
 import torch
 import torch.distributed as dist
