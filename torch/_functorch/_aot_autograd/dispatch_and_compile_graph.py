"""
This module dispatches the graphs to either the forward-only or joint compilation
pathways, taking into account the AOTConfig and the collected ViewAndMutationMetadata.
"""

from typing import Any, Callable, List, Optional, Tuple, Union

import torch
import torch.utils._pytree as pytree
import torch.utils.dlpack
from torch import Tensor
from torch._dispatch.python import enable_python_dispatcher
from torch._dynamo.utils import lazy_format_graph_code
from torch._logging import getArtifactLogger
from torch.fx.experimental.proxy_tensor import make_fx

from .functional_utils import assert_functional_graph
from .schemas import AOTConfig, SubclassMeta, ViewAndMutationMeta
from .traced_function_transforms import (
    aot_dispatch_subclass,
    create_functionalized_fn,
    create_joint,
    fn_input_mutations_to_outputs,
    fn_prepped_for_autograd,
)

aot_graphs_log = getArtifactLogger(__name__, "aot_graphs")


def _create_graph(f, args, *, aot_config: AOTConfig) -> torch.fx.GraphModule:
    with enable_python_dispatcher():
<<<<<<< HEAD
        fx_g = make_fx(
            f,
            decomposition_table=aot_config.decompositions,
            record_module_stack=True,
            pre_dispatch=aot_config.pre_dispatch,
        )(*args)
=======
        fx_g = make_fx(f, decomposition_table=aot_config.decompositions)(*args)
>>>>>>> b6473065

    return fx_g


def aot_dispatch_base_graph(
    flat_fn,
    flat_args: List[Tensor],
    aot_config: AOTConfig,
    *,
    fw_metadata: ViewAndMutationMeta,
) -> Union[Callable, Tuple[Callable, List[Any], Optional[SubclassMeta]]]:
    # aot_dispatch_base requires functionalization, but doesn't need to handle as many cases as the autograd case.
    # The cases that aot_dispatch_base doesn't need to handle include:
    # - outputs that are aliases of graph intermediates
    # - outputs that are aliases of graph inputs
    # While cases that it does need to handle include:
    # - input mutations (including when inputs are aliases of each other)
    # - input metadata mutations
    fn_to_trace = fn_input_mutations_to_outputs(
        flat_fn,
        fw_metadata,
        keep_data_input_mutations=aot_config.keep_inference_input_mutations,
    )

    fn_to_trace, updated_flat_args = create_functionalized_fn(
        fn_to_trace,
        flat_args,
        meta=fw_metadata,
        aot_config=aot_config,
        trace_joint=False,
    )

    (
        fn_to_trace,
        updated_flat_args_subclasses_desugared,
        maybe_subclass_meta,
    ) = aot_dispatch_subclass(
        fn_to_trace,
        updated_flat_args,
        is_joint_structure=False,
        meta=fw_metadata,
        fw_only=flat_fn,
    )

    fw_module = _create_graph(
        fn_to_trace,
        updated_flat_args_subclasses_desugared,
        aot_config=aot_config,
    )

    # As long as we opted to remove input mutations, then
    # there should be *NO* mutating ops in the graph at this point.
    copy_count = assert_functional_graph(fw_module.graph)

    fw_module.graph.eliminate_dead_code()
    fw_module.recompile()

    copy_count2 = assert_functional_graph(fw_module.graph)

    assert copy_count == copy_count2

    if aot_config.enable_log:
        aot_graphs_log.info(
            "%s", lazy_format_graph_code("Forward graph", fw_module, aot_config.aot_id)
        )

    # TODO: should factor this into a separate function for export that always only returns just the graph.
    if aot_config.is_export:
        assert (
            maybe_subclass_meta is None
        ), "aot_export_module does not support tensor subclass inputs for now."
        return fw_module
    return fw_module, list(updated_flat_args_subclasses_desugared), maybe_subclass_meta


# Has the precondition that there
# are no duplicate arguments in flat_args (e.g., the same Tensor
# object never shows up twice.  However, two tensor inputs MAY alias
# the same storage, so long as they have separate TensorImpls.)
def aot_dispatch_autograd_graph(
    flat_fn,
    flat_args: List[Any],
    aot_config: AOTConfig,
    *,
    fw_metadata: ViewAndMutationMeta,
) -> Union[Callable, Tuple[Callable, List[Any], Optional[SubclassMeta]]]:
    # traced_tangents corresponds to the set of outputs in the traced forward that should get grad_outputs in the traced backward.
    # It includes outputs of the original forward, *and* any updated inputs due to input mutations.
    # However, it does *not* include any outputs that are aliases of inputs or intermediates, or any metadata-only input mutations.
    traced_tangents = pytree.tree_map(
        lambda x: x.detach().contiguous() if isinstance(x, Tensor) else x,
        fw_metadata.traced_tangents,
    )

    joint_inputs = (flat_args, traced_tangents)

    fn_prepared_for_autograd = fn_prepped_for_autograd(
        flat_fn,
        fw_metadata,
    )
    joint_fn_to_trace = create_joint(fn_prepared_for_autograd, aot_config=aot_config)

    joint_fn_to_trace, updated_joint_inputs = create_functionalized_fn(
        joint_fn_to_trace,
        joint_inputs,
        meta=fw_metadata,
        aot_config=aot_config,
        trace_joint=True,
    )

    subclass_tracing_info = aot_dispatch_subclass(
        joint_fn_to_trace,
        updated_joint_inputs,
        is_joint_structure=True,
        meta=fw_metadata,
        fw_only=flat_fn,
    )

    joint_fn_to_trace = subclass_tracing_info.plain_tensor_trace_fn
    updated_joint_inputs = subclass_tracing_info.plain_tensor_args
    maybe_subclass_meta = subclass_tracing_info.maybe_subclass_meta

    fx_g = _create_graph(joint_fn_to_trace, updated_joint_inputs, aot_config=aot_config)

    # There should be *NO* mutating ops in the graph at this point.
    assert_functional_graph(fx_g.graph)

    # Redundant with the check above, but worth having in case tracing introduced
    # a fake tensor. Unlikely.
    # See Note: [Fake Modules and AOTAutograd]
    torch._dynamo.utils.assert_no_fake_params_or_buffers(fx_g)
    fx_g.graph.eliminate_dead_code()
    fx_g.recompile()
    # TODO: in AOTAutograd, we create metadata like _indices_of_inps_to_detach to detect
    # when we need to manually detach() some inputs in the forward.
    # Higher order ops might eventually need to do the same.
    if aot_config.is_export:
        assert (
            maybe_subclass_meta is None
        ), "aot_export_module does not support tensor subclass inputs for now."
        return fx_g
    return fx_g, updated_joint_inputs, maybe_subclass_meta<|MERGE_RESOLUTION|>--- conflicted
+++ resolved
@@ -29,16 +29,7 @@
 
 def _create_graph(f, args, *, aot_config: AOTConfig) -> torch.fx.GraphModule:
     with enable_python_dispatcher():
-<<<<<<< HEAD
-        fx_g = make_fx(
-            f,
-            decomposition_table=aot_config.decompositions,
-            record_module_stack=True,
-            pre_dispatch=aot_config.pre_dispatch,
-        )(*args)
-=======
         fx_g = make_fx(f, decomposition_table=aot_config.decompositions)(*args)
->>>>>>> b6473065
 
     return fx_g
 
