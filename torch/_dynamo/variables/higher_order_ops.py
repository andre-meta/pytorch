--- conflicted
+++ resolved
@@ -1015,170 +1015,6 @@
                 return TupleVariable([TupleVariable(items), aux])
 
 
-<<<<<<< HEAD
-=======
-class FunctorchVmapHigherOrderVariable(TorchHigherOrderOperatorVariable):
-    def call_function(
-        self, tx, args: "List[VariableTracker]", kwargs: "Dict[str, VariableTracker]"
-    ) -> "VariableTracker":
-        from . import ConstantVariable, TensorVariable
-        from .builder import wrap_fx_proxy
-
-        if not torch._dynamo.config.capture_func_transforms:
-            unimplemented(
-                "torch.func.vmap capture is disabled, "
-                "it can be turned on by setting "
-                "`torch._dynamo.config.capture_func_transforms=True`"
-            )
-
-        # unpack args
-        fn = args[0]
-        in_dims = args[1]
-        out_dims = args[2]
-        randomness = args[3]
-        chunk_size = args[4]
-        batch_input_args = args[5:]
-
-        if not isinstance(in_dims, (ConstantVariable, TupleVariable)):
-            unimplemented("torch.func.vmap: in_dims is not an int or tuple variable.")
-
-        if not isinstance(out_dims, (ConstantVariable, TupleVariable)):
-            unimplemented("torch.func.vmap: out_dims is not an int or tuple variable.")
-
-        if len(kwargs) > 0:
-            unimplemented(
-                "NYI - torch.func.vmap: kwargs arguments are currently unsupported."
-            )
-
-        if chunk_size.value is not None:
-            unimplemented(
-                "NYI - torch.func.vmap is not implemented when chunk_size is passed"
-            )
-
-        # Trace into tree_flatten with the list of batch_input_args.
-        flat_args, arg_spec = _make_inlined(tx, pytree.tree_flatten)(
-            ListVariable(batch_input_args)
-        ).unpack_var_sequence(tx)
-
-        # Transform in_dims into a list if it's not an integer literal.
-        in_dims_v = (
-            in_dims
-            if isinstance(in_dims.as_python_constant(), int)
-            else BuiltinVariable(list).call_function(tx, [in_dims], {})
-        )
-
-        # Trace into _broadcast_to_and_flatten with the transformed in_dims.
-        broadcasted_in_dims = _make_inlined(tx, pytree._broadcast_to_and_flatten)(
-            in_dims_v, arg_spec
-        )
-
-        # We want to pass unbatched input to speculate subgraph.
-        # So we loop through the inputs and select only one sample
-        # from the batch.
-        unbatched_input_args = []
-        for arg, in_dim in zip(
-            flat_args.unpack_var_sequence(tx),
-            broadcasted_in_dims.unpack_var_sequence(tx),
-        ):
-            if in_dim is not None:
-                assert isinstance(arg, TensorVariable)
-                unbatched_arg = arg.call_method(
-                    tx, "select", [in_dim, ConstantVariable.create(0)], {}
-                )
-                unbatched_input_args.append(unbatched_arg)
-            else:
-                unbatched_input_args.append(arg)
-
-        # Ban ops like `stride`, `storage_offset` in the traced functions.
-        # NOTE: We are conservatively banning more ops (vmap should be able
-        #       to handle a few of them).
-        with tx.strict_translation_mode():
-            # trace through the function with unbatched inputs.
-            _, body_graph, body_lifted_freevars = speculate_subgraph(
-                tx,
-                fn,
-                # Returns a ListVariable, since that's where we started flattening.
-                # However, we really want to pass the inner Python list as argument.
-                _make_inlined(tx, pytree.tree_unflatten)(
-                    ListVariable(unbatched_input_args), arg_spec
-                ).unpack_var_sequence(tx),
-                {},
-                "torch.vmap",
-                source_target=self.value,
-                set_subgraph_inputs="manual",
-            )
-
-        body_name = add_subgraph(
-            tx,
-            self.source,
-            "vmap_body",
-            torch.fx.GraphModule(tx.output.nn_modules, body_graph),
-        )
-        body_node = make_attr(tx, body_name)
-
-        # body_lifted_variable should not be treated as batched.
-        # So here we update `in_dims` to reflect that.
-        # NOTE: updated_in_dims is flat list, it is ok for now
-        #       as speculate_subgraph does not supports functions with non-Tensor args.
-        #       (so we graph-break above)
-        updated_in_dims = TupleVariable(
-            broadcasted_in_dims.unpack_var_sequence(tx)
-            + [
-                ConstantVariable.create(None),
-            ]
-            * len(body_lifted_freevars)
-        )
-
-        vmap_proxy_args = (
-            body_node,
-            *(arg.as_proxy() for arg in (updated_in_dims, out_dims, randomness)),
-        )
-        # vmap_proxy corresponds to `vmap_proxy = vmap(fn, *vmap_args, **vmap_kwargs)`
-        vmap_proxy = tx.output.create_proxy(
-            "call_function",
-            torch.func.vmap,
-            args=tuple(vmap_proxy_args),
-            kwargs={},
-            name="vmap_proxy",
-        )
-
-        proxy_batched_fn_args = tuple(
-            arg.as_proxy() for arg in batch_input_args
-        ) + tuple(body_lifted_freevars)
-
-        # We compute the example_value by actually calling
-        # `vmap` with FakeTensors.
-        fake_batched_fn_args = itertools.chain(
-            (get_fake_value(arg.as_proxy().node, tx) for arg in batch_input_args),
-            (get_fake_value(arg.node, tx) for arg in body_lifted_freevars),
-        )
-        actual_in_dims = tuple(
-            pytree.tree_map(lambda x: x.value, updated_in_dims.items)
-        )
-
-        # NOTE: `body_graph` might have operators which
-        # will create new tensors. So it is required
-        # that we run `vmap` under FakeMode.
-        with tx.fake_mode, enable_python_dispatcher():
-            example_value = torch._functorch.vmap.vmap_impl(
-                torch.fx.GraphModule(tx.output.nn_modules, body_graph),
-                actual_in_dims,
-                out_dims.as_python_constant(),
-                randomness.value,
-                chunk_size.value,
-                *fake_batched_fn_args,
-            )
-
-        # proxy corresponds to `call = vmap_proxy(*batched_fn_args, **batched_fn_kwargs)`
-        proxy = vmap_proxy(*proxy_batched_fn_args)
-        return wrap_fx_proxy(
-            tx=tx,
-            proxy=proxy,
-            example_value=example_value,
-        )
-
-
->>>>>>> 473656af
 class AutogradFunctionMethodHigherOrderVariable(TorchHigherOrderOperatorVariable):
     def __init__(
         self, value, fwd_bwd_tracer=None, source: Optional[Source] = None, **kwargs
