import collections
import dataclasses
import functools
import inspect
import sys
<<<<<<< HEAD
from typing import Dict, List, Optional
=======
from types import MethodWrapperType
from typing import Dict, List, Optional

import torch
>>>>>>> 0d1e7053

from torch._subclasses.fake_tensor import is_fake

from .. import variables
from ..bytecode_transformation import (
    create_call_function,
    create_call_method,
    create_instruction,
)
from ..eval_frame import skip_code

from ..exc import unimplemented
from ..guards import GuardBuilder, install_guard
from ..source import AttrSource, GetItemSource
from ..utils import dict_keys, dict_values, istype, specialize_symnode
from .base import MutableLocal, VariableTracker
from .constant import ConstantVariable

# Note: [Adding a new supported class the keys of ConstDictVarialble]
# You'll need to add it to:
# - `is_hashable` in this file
# - `const_repr` in util.py, and perhaps modify DICT_KEYS in guards.py
<<<<<<< HEAD
#   You'll need to test that the the guards don't raise an exception when triggered


def is_hashable(x):
=======


def is_hashable_python_var(x):
    # IMPORTANT: Keep me in sync with is_hashable!
    # Even better, we should have a map of functions connecting the two
    from torch import Tensor
    from ..trace_rules import is_builtin_callable, is_numpy

    return (
        ConstantVariable.is_literal(x)
        or isinstance(x, (Tensor, enum.Enum, type, torch.nn.Module, MethodWrapperType))
        or is_builtin_callable(x)
        or (isinstance(x, tuple) and all(is_hashable_python_var(e) for e in x))
        or is_numpy(x)
    )


def is_hashable(x):
    # IMPORTANT: Keep me in sync with is_hashable_python_var!
    # Even better, we should have a map of functions connecting the two

>>>>>>> 0d1e7053
    if isinstance(x, variables.TensorVariable):
        # Tensors are hashable if they have an example_value (a fake tensor)
        # Most VT's should have one.
        # It'd be nice if at some point we could assert that they all have one
        return x.as_proxy().node.meta.get("example_value") is not None
    elif isinstance(x, variables.TupleVariable):
        return all(is_hashable(e) for e in x.items)
    else:
        return isinstance(
            x,
            (
                variables.BuiltinVariable,
                variables.SymNodeVariable,
                variables.ConstantVariable,
                variables.EnumVariable,
                variables.user_defined.UserDefinedClassVariable,
                variables.misc.SkipFilesVariable,
                variables.misc.NumpyVariable,
                variables.NNModuleVariable,
                variables.MethodWrapperVariable,
                variables.TorchInGraphFunctionVariable,
            ),
        )


class ConstDictVariable(VariableTracker):
    class _HashableTracker:
        """
        Auxiliary opaque internal class that wraps a VariableTracker and makes it hashable
        This should not be seen or touched by anything outside of ConstDictVariable and its children
        Note that it's also fine to put VTs into dictionaries and sets, but doing so does not take into account aliasing
        """

        def __init__(self, vt):
            # We specialize SymNodes
            vt = specialize_symnode(vt)
            # TODO Temorarily remove to figure out what keys are we breaking on
            # and add proper support for them
            if not is_hashable(vt):
                unimplemented(f"Dict key of type {type(vt)}. Key: {vt}")
            self.vt = vt

        @property
        def underlying_value(self):
            if isinstance(self.vt, variables.TensorVariable):
                x = self.vt.as_proxy().node.meta["example_value"]
            elif isinstance(self.vt, variables.TupleVariable):
                Hashable = ConstDictVariable._HashableTracker
                x = tuple(Hashable(e).underlying_value for e in self.vt.items)
            elif isinstance(self.vt, variables.NNModuleVariable):
                return self.vt.module
            else:
                x = self.vt.as_python_constant()
            return x

        def __hash__(self):
            return hash(self.underlying_value)

        @staticmethod
        def _eq_impl(a, b):
            # TODO: Put this in utils and share it between variables/builtin.py and here
            if type(a) != type(b):
                return False
            elif isinstance(a, tuple):
                Hashable = ConstDictVariable._HashableTracker
                return len(a) == len(b) and all(
                    Hashable._eq_impl(u, v) for u, v in zip(a, b)
                )
            elif is_fake(a):
                return a is b
            else:
                return a == b

        def __eq__(self, other: "ConstDictVariable._HashableTracker") -> bool:
            Hashable = ConstDictVariable._HashableTracker
            assert isinstance(other, Hashable), type(other)
            return Hashable._eq_impl(self.underlying_value, other.underlying_value)

    def __init__(
        self, items: Dict[VariableTracker, VariableTracker], user_cls=dict, **kwargs
    ):
        super().__init__(**kwargs)

        Hashable = ConstDictVariable._HashableTracker

        # Keys will just be HashableTrackers when cloning, in any other case they'll be VariableTrackers
        assert all(
            isinstance(x, (VariableTracker, Hashable))
            and isinstance(v, VariableTracker)
            for x, v in items.items()
        )

        def make_hashable(key):
            return key if isinstance(key, Hashable) else Hashable(key)

        self.items = {make_hashable(x): v for x, v in items.items()}
        self.user_cls = user_cls

    def as_proxy(self):
        return {k.vt.as_proxy(): v.as_proxy() for k, v in self.items.items()}

    def as_python_constant(self):
        return {
            k.vt.as_python_constant(): v.as_python_constant()
            for k, v in self.items.items()
        }

    def keys_as_python_constant(self):
        return {k.vt.as_python_constant(): v for k, v in self.items.items()}

    def python_type(self):
        return self.user_cls

    def __contains__(self, vt):
        assert isinstance(vt, VariableTracker)
        Hashable = ConstDictVariable._HashableTracker
        return is_hashable(vt) and Hashable(vt) in self.items

    def reconstruct(self, codegen):
        # instructions to load collections.OrderedDict if necessary
        if self.user_cls is collections.OrderedDict:
            codegen.extend_output(
                [
                    codegen.create_load_python_module(collections, True),
                    codegen.create_load_attr("OrderedDict"),
                ]
            )
        # instructions to build the dict keys and values
        for key, value in self.items.items():
            codegen(key.vt)
            codegen(value)
        # BUILD_MAP and calling collections.OrderedDict if necessary
        if self.user_cls is collections.OrderedDict:
            return [
                create_instruction("BUILD_MAP", arg=len(self.items)),
                *create_call_function(1, False),
            ]
        # BUILD_MAP only if user_cls is dict
        else:
            return [create_instruction("BUILD_MAP", arg=len(self.items))]

    @staticmethod
    def _wrap_const_keys(d):
        """Wrap the keys of a dictionary with python objs as keys into Hashable objects"""
        assert all(ConstantVariable.is_literal(k) for k in d.keys())
        Hashable = ConstDictVariable._HashableTracker
        return {Hashable(ConstantVariable.create(k)): v for k, v in d.items()}

    def getitem_const(self, arg: VariableTracker):
        key = ConstDictVariable._HashableTracker(arg)
        return self.items[key]

    def call_method(
        self,
        tx,
        name,
        args: "List[VariableTracker]",
        kwargs: "Dict[str, VariableTracker]",
    ) -> "VariableTracker":
        from . import (
            BuiltinVariable,
            ConstantVariable,
            ListIteratorVariable,
            ListVariable,
            TupleVariable,
        )

        Hashable = ConstDictVariable._HashableTracker

        arg_hashable = args and is_hashable(args[0])

        if name == "__getitem__":
            assert len(args) == 1
            return self.getitem_const(args[0])
        elif name == "items":
            assert not (args or kwargs)
            return TupleVariable(
                [TupleVariable([k.vt, v]) for k, v in self.items.items()]
            )
        elif name == "keys":
            assert not (args or kwargs)
            return DictKeys(self)
        elif name == "values":
            assert not (args or kwargs)
            return DictValues(self)
        elif name == "copy":
            assert not (args or kwargs)
            return self.clone(items=self.items.copy(), mutable_local=MutableLocal())
        elif name == "__len__":
            assert not (args or kwargs)
            return ConstantVariable.create(len(self.items))
        elif name == "__setitem__" and arg_hashable and self.mutable_local:
            assert not kwargs and len(args) == 2
            tx.output.side_effects.mutation(self)
            self.items[Hashable(args[0])] = args[1]
            return ConstantVariable.create(None)
        elif name in ("pop", "get") and len(args) in (1, 2) and args[0] not in self:
            # missing item, return the default value
            if len(args) == 1:
                return ConstantVariable(None)
            else:
                return args[1]
        elif name == "pop" and arg_hashable and self.mutable_local:
            tx.output.side_effects.mutation(self)
            return self.items.pop(Hashable(args[0]))
        elif (
            name == "update"
            and len(args) == 1
            and isinstance(
                args[0],
                (
                    ConstDictVariable,
                    ListVariable,
                    TupleVariable,
                    ListIteratorVariable,
                ),
            )
            and self.mutable_local
        ):
            tx.output.side_effects.mutation(self)
            if isinstance(args[0], ConstDictVariable):
                dict_vt = args[0]
            else:
                dict_vt = BuiltinVariable.call_custom_dict(tx, dict, args[0])
            self.items.update(dict_vt.items)
            # all keys in kwargs are valid (`str`s)
            kwargs = ConstDictVariable._wrap_const_keys(kwargs)
            self.items.update(kwargs)
            return ConstantVariable.create(None)
        elif name in ("get", "__getattr__") and args[0] in self:
            return self.getitem_const(args[0])
        elif name == "__contains__" and len(args) == 1:
            return ConstantVariable.create(args[0] in self)
        else:
            return super().call_method(tx, name, args, kwargs)

    def unpack_var_sequence(self, tx):
        return [x.vt for x in self.items.keys()]


class DefaultDictVariable(ConstDictVariable):
    def __init__(self, items, user_cls, default_factory=None, **kwargs):
        super().__init__(items, user_cls, **kwargs)
        assert user_cls is collections.defaultdict
        self.default_factory = default_factory

    def is_python_constant(self):
        # Return false for unsupported defaults. This ensures that a bad handler
        # path is not taken in BuiltinVariable for getitem.
        if self.default_factory not in [list, tuple, dict] and not self.items:
            return False
        return super().is_python_constant()

    @staticmethod
    def is_supported_arg(arg):
        if isinstance(arg, variables.BuiltinVariable):
            return arg.fn in [list, tuple, dict]
        else:
            return isinstance(arg, variables.functions.BaseUserFunctionVariable)

    def call_method(
        self,
        tx,
        name,
        args: "List[VariableTracker]",
        kwargs: "Dict[str, VariableTracker]",
    ) -> "VariableTracker":
        if name == "__getitem__":
            assert len(args) == 1

            if args[0] in self:
                return self.getitem_const(args[0])
            else:
                if self.default_factory is None:
                    raise KeyError(f"{args[0]}")
                else:
                    default_var = self.default_factory.call_function(tx, [], {})
                    super().call_method(
                        tx, "__setitem__", (args[0], default_var), kwargs
                    )
                    return default_var
        else:
            return super().call_method(tx, name, args, kwargs)


class SetVariable(ConstDictVariable):
    """We model a sets as dictonary with None values"""

    def __init__(
        self,
        items: List[VariableTracker],
        **kwargs,
    ):
        items = dict.fromkeys(items, SetVariable._default_value())
        super().__init__(items, **kwargs)
<<<<<<< HEAD

    @property
    def set_items(self):
        return set(self.items.keys())

=======

    @property
    def set_items(self):
        return set(self.items.keys())

>>>>>>> 0d1e7053
    @staticmethod
    def _default_value():
        # Variable to fill in he keys of the dictinary
        return ConstantVariable.create(None)

    def as_proxy(self):
        return {k.vt.as_proxy() for k in self.set_items}

    def python_type(self):
        return set

    def as_python_constant(self):
        return {k.vt.as_python_constant() for k in self.set_items}

    def reconstruct(self, codegen):
        codegen.foreach([x.vt for x in self.set_items])
        return [create_instruction("BUILD_SET", arg=len(self.set_items))]

    def call_method(
        self,
        tx,
        name,
        args: List[VariableTracker],
        kwargs: Dict[str, VariableTracker],
    ) -> "VariableTracker":
        # We foward the calls to the dictionary model
        if name == "add":
            assert not kwargs
            assert len(args) == 1
            name = "__setitem__"
            args = (args[0], SetVariable._default_value())
        elif name == "pop":
            assert not kwargs
            assert not args
            # Choose an item at random and pop it via the Dict.pop method
            result = self.set_items.pop().vt
            super().call_method(tx, name, (result,), kwargs)
            return result
        return super().call_method(tx, name, args, kwargs)

    def getitem_const(self, arg: VariableTracker):
        raise RuntimeError("Illegal to getitem on a set")


class DictView(VariableTracker):
    """
    Models _PyDictViewObject

    This is an "abstract" class. Subclasses will override kv and the items method
    """

    kv: Optional[str] = None

    def __init__(self, dv_dict: ConstDictVariable, **kwargs):
        super().__init__(**kwargs)
        assert self.kv in ("keys", "values")
        assert isinstance(dv_dict, ConstDictVariable)
        self.dv_dict = dv_dict

    @property
    def view_items(self):
        return getattr(self.dv_dict.items, self.kv)()

    @property
    def view_items_vt(self):
        # Returns an iterable of the unpacked items
        # Implement in the subclasses
        raise NotImplementedError()

    def unpack_var_sequence(self, tx):
        def unwrap(x):
            return x.vt if self.kv == "keys" else x

        return [unwrap(x) for x in self.view_items]

    def reconstruct(self, codegen):
        codegen(self.dv_dict)
        return [
            create_instruction("LOAD_METHOD", argval=self.kv),
            *create_call_method(0),
        ]

    def call_method(
        self,
        tx,
        name,
        args: List["VariableTracker"],
        kwargs: Dict[str, "VariableTracker"],
    ) -> "VariableTracker":
        if name == "__len__":
            return self.dv_dict.call_method(tx, name, args, kwargs)
        return super().call_method(tx, name, args, kwargs)


class DictKeys(DictView):
    kv = "keys"

    @property
    def set_items(self):
        return set(self.view_items)

    @property
    def view_items_vt(self):
        # Returns an iterable of the unpacked items
        return [x.vt for x in self.view_items]

    def python_type(self):
        return dict_keys

    def call_method(
        self,
        tx,
        name,
        args: List["VariableTracker"],
        kwargs: Dict[str, "VariableTracker"],
    ) -> "VariableTracker":
        if name == "__contains__":
            return self.dv_dict.call_method(tx, name, args, kwargs)
        return super().call_method(tx, name, args, kwargs)


class DictValues(DictView):
    # DictValues is an iterable but cannot be compared.
    kv = "values"

    @property
    def view_items_vt(self):
        return list(self.view_items)

    def python_type(self):
        return dict_values


def _is_matching_transformers_cls(cls) -> bool:
    mod = sys.modules.get("transformers.file_utils")
    return mod is not None and issubclass(cls, mod.ModelOutput)


def _is_matching_diffusers_cls(cls) -> bool:
    mod = sys.modules.get("diffusers.utils")
    return mod is not None and issubclass(cls, mod.BaseOutput)


def _call_hasattr_customobj(self, tx, name: str) -> "VariableTracker":
    """Shared method between DataClassVariable and CustomizedDictVariable where items are attrs"""
    if name in self.items or hasattr(self.user_cls, name):
        return ConstantVariable(True)
    elif istype(self.mutable_local, MutableLocal) and self.source is None:
        # Something created locally can't have any extra fields on it
        return ConstantVariable(False)
    elif self.mutable_local is None and self.source:
        # Maybe add a guard
        try:
            example = tx.output.root_tx.get_example_value(self.source)
            install_guard(
                AttrSource(self.source, name).make_guard(GuardBuilder.HASATTR)
            )
            return ConstantVariable(hasattr(example, name))
        except KeyError:
            pass
    unimplemented(
        f"hasattr({self.__class__.__name__}, {name}) {self.mutable_local} {self.source}"
    )


class DataClassVariable(ConstDictVariable):
    """
    This is a bit of a hack to deal with
    transformers.file_utils.ModelOutput() from huggingface.

    ModelOutput causes trouble because it a a mix of a dataclass and a
    OrderedDict and it calls super() methods implemented in C.
    """

    # ModelOutput() excludes None, though generic datclasses don't
    include_none = False

    @staticmethod
    @functools.lru_cache(None)
    def _patch_once():
        try:
            from transformers.file_utils import ModelOutput

            for obj in ModelOutput.__dict__.values():
                if callable(obj):
                    skip_code(obj.__code__)
        except ImportError:
            pass

        try:
            from diffusers.utils import BaseOutput

            for obj in BaseOutput.__dict__.values():
                if callable(obj):
                    skip_code(obj.__code__)
        except ImportError:
            pass

    @staticmethod
    def is_matching_cls(cls):
        return _is_matching_transformers_cls(cls) or _is_matching_diffusers_cls(cls)

    @classmethod
    def is_matching_object(cls, obj):
        return cls.is_matching_cls(type(obj))

    @classmethod
    def create(cls, user_cls, args, kwargs, options):
        DataClassVariable._patch_once()

        skip_code(user_cls.__init__.__code__)
        keys = [f.name for f in dataclasses.fields(user_cls)]
        bound = inspect.signature(user_cls).bind(*args, **kwargs)
        bound.apply_defaults()
        assert set(bound.arguments.keys()) == set(keys)
        items = {}
        for key in keys:
            val = bound.arguments[key]
            key = ConstantVariable.create(key)
            if isinstance(val, VariableTracker):
                items[key] = val
            else:
                if cls.include_none:
                    assert variables.ConstantVariable.is_literal(val)
                    items[key] = variables.ConstantVariable.create(val)
                else:
                    assert val is None, f"unexpected {val}"

        if len(items) == 1 and not isinstance(items[keys[0]], variables.TensorVariable):
            unimplemented("DataClassVariable iterator constructor")
            # TODO(jansel): implement unpacking logic in ModelOutput.__post_init__

        return cls(items, user_cls, **options)

    @classmethod
    def wrap(cls, builder, obj):
        user_cls = type(obj)
        keys = [f.name for f in dataclasses.fields(user_cls)]

        excluded = []
        items = {}
        for key in keys:
            # __init__ function of a dataclass might not have yet defined the key
            if hasattr(obj, key):
                val = getattr(obj, key)
                var = builder.__class__(
                    tx=builder.tx, source=AttrSource(builder.source, key)
                )(val)
                if val is not None or cls.include_none:
                    key = ConstantVariable.create(key)
                    items[key] = var
                else:
                    excluded.append(var)
        return cls(items, user_cls)

    def __init__(self, items, user_cls, **options):
        super().__init__(items, user_cls, **options)
        assert self.is_matching_cls(user_cls)

    def as_proxy(self):
        raise NotImplementedError()

    def reconstruct(self, codegen):
        codegen.extend_output([codegen._create_load_const(self.user_cls)])
        # All the keys are just wrapped strings
        d = self.keys_as_python_constant()
        codegen.foreach(d.values())
        keys = tuple(d.keys())
        return codegen.create_call_function_kw(len(keys), keys, True)

    def call_method(
        self,
        tx,
        name,
        args: "List[VariableTracker]",
        kwargs: "Dict[str, VariableTracker]",
    ) -> "VariableTracker":
        if name == "__getitem__":
            assert not kwargs and len(args) == 1
            val = args[0]
            if val.python_type() == str:
                return self.getitem_const(val)
            else:
                return self.call_method(tx, "to_tuple", [], {}).call_method(
                    tx, "__getitem__", args, kwargs
                )
        elif name == "to_tuple":
            assert not (args or kwargs)
            return variables.TupleVariable(list(self.items.values()))
        elif name == "__setattr__":
            name = "__setitem__"
        return super().call_method(tx, name, args, kwargs)

    def var_getattr(self, tx, name: str) -> "VariableTracker":
        name_vt = ConstantVariable.create(name)
        if name_vt in self:
            return self.call_method(tx, "__getitem__", [name_vt], {})
        elif not self.include_none:
            defaults = {f.name: f.default for f in dataclasses.fields(self.user_cls)}
            if name in defaults:
                assert variables.ConstantVariable.is_literal(defaults[name])
                return variables.ConstantVariable.create(defaults[name])
        super().var_getattr(tx, name)

    call_hasattr = _call_hasattr_customobj


class CustomizedDictVariable(ConstDictVariable):
    @staticmethod
    def is_matching_cls(cls):
        # True if using default OrderedDict.__init__ and did not implement __post_init__
        if (
            issubclass(cls, collections.OrderedDict)
            and cls.__init__ is collections.OrderedDict.__init__
            and not hasattr(cls, "__post_init__")
        ):
            return True
        # hack for HF usecase:
        #   assume dataclass annotation for ModelOutput subclass
        #   assume self.create is AA to ModelOutput.__post_init__
        return _is_matching_transformers_cls(cls) or _is_matching_diffusers_cls(cls)

    @classmethod
    def is_matching_object(cls, obj):
        return cls.is_matching_cls(type(obj))

    # called from user_defined.py
    # when is_matching_cls(cls) is true
    @classmethod
    def create(cls, user_cls, args, kwargs, options):
        # avoid tracing when returning ModelOutput from forward func
        for attr_name in ("__init__", "__post_init__", "__setattr__", "__setitem__"):
            if hasattr(user_cls, attr_name):
                fn = getattr(user_cls, attr_name)
                assert callable(fn), f"expect callable attr {attr_name}"
                if hasattr(fn, "__code__"):
                    skip_code(fn.__code__)

        if dataclasses.is_dataclass(user_cls):
            # @dataclass CustomDict(a=1, b=2)
            bound = inspect.signature(user_cls).bind(*args, **kwargs)
            bound.apply_defaults()

            def make_var(x):
                if isinstance(x, VariableTracker):
                    return x
                elif ConstantVariable.is_literal(x):
                    return ConstantVariable.create(x)
                else:
                    unimplemented(
                        "expect VariableTracker or ConstantVariable.is_literal"
                    )

            items = {
                ConstantVariable.create(k): make_var(v)
                for k, v in bound.arguments.items()
            }
        elif not args:
            # CustomDict(a=1, b=2) in the general (non-dataclass) case.
            items = {ConstantVariable.create(k): v for k, v in kwargs.items()}
        elif len(args) == 1 and isinstance(args[0], ConstDictVariable) and not kwargs:
            # CustomDict({'a': 1, 'b': 2})
            items = args[0].items
        else:
            unimplemented("custom dict init with args/kwargs unimplemented")

        return cls(items, user_cls, **options)

    # called from builder.py
    @classmethod
    def wrap(cls, builder, obj):
        raise NotImplementedError()

    def __init__(self, items, user_cls, **options):
        super().__init__(items, user_cls, **options)
        assert self.is_matching_cls(user_cls)

    def as_proxy(self):
        raise NotImplementedError()

    # 'RETURN_VALUE triggered compile'
    # called from torch/_dynamo/codegen.py
    def reconstruct(self, codegen):
        codegen.extend_output([codegen._create_load_const(self.user_cls)])
        # All the keys are just wrapped strings
        d = self.keys_as_python_constant()
        codegen.foreach(d.values())
        keys = tuple(d.keys())
        return codegen.create_call_function_kw(len(keys), keys, True)

    def call_method(
        self,
        tx,
        name,
        args: "List[VariableTracker]",
        kwargs: "Dict[str, VariableTracker]",
    ) -> "VariableTracker":
        fn = getattr(self.user_cls, name)
        source = None if self.source is None else AttrSource(self.source, name)

        if hasattr(fn, "__objclass__") and fn.__objclass__ in (
            dict,
            collections.OrderedDict,
        ):
            # for python dict method without overridden
            return super().call_method(tx, name, args, kwargs)
        elif name in ("__getitem__", "to_tuple", "__setitem__", "__setattr__"):
            # for user overridden method
            return tx.inline_user_function_return(
                variables.UserFunctionVariable(fn, source=source),
                [self] + list(args),
                kwargs,
            )

        unimplemented("custom dict: call_method unimplemented name=%s", name)

    def var_getattr(self, tx, name: str) -> "VariableTracker":
        name_vt = ConstantVariable.create(name)
        if name_vt in self:
            return self.call_method(tx, "__getitem__", [name_vt], {})
        super().var_getattr(tx, name)

    call_hasattr = _call_hasattr_customobj


@functools.lru_cache(None)
def _install_PretrainedConfig_patch():
    import transformers

    # We need to monkeypatch transformers here, sadly.
    # TODO(voz): Upstream to transformers lib

    def _dynamo_overriden_transformers_eq(self, other):
        if not hasattr(other, "__dict__"):
            return False
        return self.__dict__ == other.__dict__

    transformers.configuration_utils.PretrainedConfig.__eq__ = (
        _dynamo_overriden_transformers_eq
    )


class HFPretrainedConfigVariable(VariableTracker):
    """
    Hack for HuggingFace PretrainedConfig
    """

    @staticmethod
    def is_matching_cls(cls):
        mod = sys.modules.get("transformers.configuration_utils")
        is_match = mod is not None and issubclass(cls, mod.PretrainedConfig)

        # Lazily install monkeypatch the first time we see it in dynamo
        if is_match:
            _install_PretrainedConfig_patch()
        return is_match

    @classmethod
    def is_matching_object(cls, obj):
        return cls.is_matching_cls(type(obj))

    def __init__(self, obj, **kwargs):
        super().__init__(**kwargs)
        self.obj = obj
        assert self.is_matching_cls(type(obj))

    def var_getattr(self, tx, name: str) -> "VariableTracker":
        from . import ConstantVariable

        return ConstantVariable.create(getattr(self.obj, name))

    def call_hasattr(self, tx, name: str) -> "VariableTracker":
        return variables.ConstantVariable.create(hasattr(self.obj, name))


class PythonSysModulesVariable(VariableTracker):
    """Special case for sys.modules.

    Without this we will guard on the exact set of modules imported in the
    lifetime of the python program.
    """

    def python_type(self):
        return dict

    @staticmethod
    def reconstruct(self, codegen):
        codegen.extend_output(
            [
                codegen.create_load_python_module(sys, True),
                codegen.create_load_attr("modules"),
            ]
        )

    def call_method(
        self, tx, name, args: List[VariableTracker], kwargs: Dict[str, VariableTracker]
    ):
        from .builder import VariableBuilder

        if name == "__getitem__":
            return self.call_getitem(tx, *args, **kwargs)
        elif name == "get":
            return self.call_get(tx, *args, **kwargs)
        elif name == "__contains__":
            return self.call_contains(tx, *args, **kwargs)

        # Fallback to dict implementation
        real_dict = VariableBuilder(tx, self.source)(sys.modules)
        return real_dict.call_method(tx, name, args, kwargs)

    def _contains_helper(self, tx, key: VariableTracker):
        k = key.as_python_constant()
        has_key = k in sys.modules
        install_guard(
            self.make_guard(
                functools.partial(GuardBuilder.DICT_CONTAINS, key=k, invert=not has_key)
            )
        )
        return k, has_key

    def call_contains(self, tx, key: VariableTracker):
        k, has_key = self._contains_helper(tx, key)
        return ConstantVariable.create(value=has_key)

    def call_get(
        self, tx, key: VariableTracker, default: Optional[VariableTracker] = None
    ):
        from .builder import VariableBuilder

        k, has_key = self._contains_helper(tx, key)

        if has_key:
            return VariableBuilder(
                tx,
                GetItemSource(self.source, k),
            )(sys.modules[k])

        if default is not None:
            return default

        return ConstantVariable.create(value=None)

    def call_getitem(self, tx, key: VariableTracker):
        from .builder import VariableBuilder

        k, has_key = self._contains_helper(tx, key)
        return VariableBuilder(
            tx,
            GetItemSource(self.source, k),
        )(sys.modules[k])<|MERGE_RESOLUTION|>--- conflicted
+++ resolved
@@ -3,14 +3,7 @@
 import functools
 import inspect
 import sys
-<<<<<<< HEAD
 from typing import Dict, List, Optional
-=======
-from types import MethodWrapperType
-from typing import Dict, List, Optional
-
-import torch
->>>>>>> 0d1e7053
 
 from torch._subclasses.fake_tensor import is_fake
 
@@ -29,38 +22,12 @@
 from .base import MutableLocal, VariableTracker
 from .constant import ConstantVariable
 
-# Note: [Adding a new supported class the keys of ConstDictVarialble]
-# You'll need to add it to:
-# - `is_hashable` in this file
-# - `const_repr` in util.py, and perhaps modify DICT_KEYS in guards.py
-<<<<<<< HEAD
-#   You'll need to test that the the guards don't raise an exception when triggered
+# [Adding a new supported class the keys of ConstDictVarialble]
+# - Add its tracker type to `is_hashable` in this file
+# - (perhaps) Define how they are compared  _HashableTracker._eq_impl
 
 
 def is_hashable(x):
-=======
-
-
-def is_hashable_python_var(x):
-    # IMPORTANT: Keep me in sync with is_hashable!
-    # Even better, we should have a map of functions connecting the two
-    from torch import Tensor
-    from ..trace_rules import is_builtin_callable, is_numpy
-
-    return (
-        ConstantVariable.is_literal(x)
-        or isinstance(x, (Tensor, enum.Enum, type, torch.nn.Module, MethodWrapperType))
-        or is_builtin_callable(x)
-        or (isinstance(x, tuple) and all(is_hashable_python_var(e) for e in x))
-        or is_numpy(x)
-    )
-
-
-def is_hashable(x):
-    # IMPORTANT: Keep me in sync with is_hashable_python_var!
-    # Even better, we should have a map of functions connecting the two
-
->>>>>>> 0d1e7053
     if isinstance(x, variables.TensorVariable):
         # Tensors are hashable if they have an example_value (a fake tensor)
         # Most VT's should have one.
@@ -356,19 +323,11 @@
     ):
         items = dict.fromkeys(items, SetVariable._default_value())
         super().__init__(items, **kwargs)
-<<<<<<< HEAD
 
     @property
     def set_items(self):
         return set(self.items.keys())
 
-=======
-
-    @property
-    def set_items(self):
-        return set(self.items.keys())
-
->>>>>>> 0d1e7053
     @staticmethod
     def _default_value():
         # Variable to fill in he keys of the dictinary
