import torch
from . import convert_frame, eval_frame, resume_execution
from .backends.registry import list_backends, lookup_backend, register_backend
from .code_context import code_context
from .convert_frame import replay
from .decorators import (
    allow_in_graph,
    assume_constant_result,
    disable,
    disallow_in_graph,
    forbid_in_graph,
    graph_break,
    mark_dynamic,
    mark_static,
    mark_static_address,
    maybe_mark_dynamic,
    run,
)
from .eval_frame import (
    _reset_guarded_backend_cache,
    explain,
    export,
    is_dynamo_supported,
    optimize,
    optimize_assert,
    OptimizedModule,
    reset_code,
)
from .external_utils import is_compiling
from .utils import graph_break_reasons, guard_failures, orig_code_map, reset_frame_count

__all__ = [
    "allow_in_graph",
    "assume_constant_result",
    "disallow_in_graph",
    "forbid_in_graph",
    "graph_break",
    "mark_dynamic",
    "maybe_mark_dynamic",
    "mark_static",
    "mark_static_address",
    "optimize",
    "optimize_assert",
    "export",
    "explain",
    "run",
    "replay",
    "disable",
    "reset",
    "OptimizedModule",
    "is_compiling",
    "register_backend",
    "list_backends",
    "lookup_backend",
]

if torch.manual_seed is torch.random.manual_seed:
    import torch.jit._builtins

    # Wrap manual_seed with the disable decorator.
    # Can't do it at its implementation due to dependency issues.
    torch.manual_seed = disable(torch.manual_seed)
    # Add the new manual_seed to the builtin registry.
    torch.jit._builtins._register_builtin(torch.manual_seed, "aten::manual_seed")


def reset() -> None:
    """Clear all compile caches and restore initial state"""
<<<<<<< HEAD
    with eval_frame.compile_lock:
        reset_code_caches()
=======
    with convert_frame.compile_lock:
        for weak_code in (
            convert_frame.input_codes.seen + convert_frame.output_codes.seen
        ):
            code = weak_code()
            if code:
                reset_code(code)
>>>>>>> 96b550ab
        convert_frame.input_codes.clear()
        convert_frame.output_codes.clear()
        orig_code_map.clear()
        guard_failures.clear()
        graph_break_reasons.clear()
        resume_execution.ContinueExecutionCache.cache.clear()
        _reset_guarded_backend_cache()
        reset_frame_count()
        torch._C._dynamo.compiled_autograd.clear_cache()


def reset_code_caches() -> None:
    """Clear compile caches that are keyed by code objects"""
    with eval_frame.compile_lock:
        for weak_code in (
            convert_frame.input_codes.seen + convert_frame.output_codes.seen
        ):
            code = weak_code()
            if code:
                reset_code(code)
        code_context.clear()<|MERGE_RESOLUTION|>--- conflicted
+++ resolved
@@ -66,18 +66,8 @@
 
 def reset() -> None:
     """Clear all compile caches and restore initial state"""
-<<<<<<< HEAD
-    with eval_frame.compile_lock:
+    with convert_frame.compile_lock:
         reset_code_caches()
-=======
-    with convert_frame.compile_lock:
-        for weak_code in (
-            convert_frame.input_codes.seen + convert_frame.output_codes.seen
-        ):
-            code = weak_code()
-            if code:
-                reset_code(code)
->>>>>>> 96b550ab
         convert_frame.input_codes.clear()
         convert_frame.output_codes.clear()
         orig_code_map.clear()
@@ -91,7 +81,7 @@
 
 def reset_code_caches() -> None:
     """Clear compile caches that are keyed by code objects"""
-    with eval_frame.compile_lock:
+    with convert_frame.compile_lock:
         for weak_code in (
             convert_frame.input_codes.seen + convert_frame.output_codes.seen
         ):
