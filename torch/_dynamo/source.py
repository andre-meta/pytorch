import collections
import dataclasses
import enum
from typing import Any, Optional, Union

from torch._guards import GuardSource, Source

from . import utils
from .bytecode_transformation import create_call_function, create_instruction
from .utils import enum_repr, rename_implicit

_GUARD_SOURCE_NN_MODULE = {
    GuardSource.LOCAL: GuardSource.LOCAL_NN_MODULE,
    GuardSource.GLOBAL: GuardSource.GLOBAL_NN_MODULE,
    GuardSource.LOCAL_NN_MODULE: GuardSource.LOCAL_NN_MODULE,
    GuardSource.GLOBAL_NN_MODULE: GuardSource.GLOBAL_NN_MODULE,
}

_GUARD_SOURCE_NOT_NN_MODULE = {
    GuardSource.LOCAL: GuardSource.LOCAL,
    GuardSource.GLOBAL: GuardSource.GLOBAL,
    GuardSource.LOCAL_NN_MODULE: GuardSource.LOCAL,
    GuardSource.GLOBAL_NN_MODULE: GuardSource.GLOBAL,
}


def is_constant_source(source):
    if isinstance(source, ConstantSource):
        return True
    try:
        if source.guard_source() == GuardSource.CONSTANT:
            return True
    except NotImplementedError:
        pass

    return False


def is_input_source(source):
    return source.guard_source() in [
        GuardSource.LOCAL,
        GuardSource.GLOBAL,
        GuardSource.LOCAL_NN_MODULE,
        GuardSource.GLOBAL_NN_MODULE,
    ]


@dataclasses.dataclass(frozen=True)
class LocalSource(Source):
    local_name: str

    def reconstruct(self, codegen):
        return [codegen.create_load(self.local_name)]

    def guard_source(self):
        return GuardSource.LOCAL

    def name(self):
        return rename_implicit(self.local_name)


@dataclasses.dataclass
class LocalInputSource(LocalSource):
    pos: int


@dataclasses.dataclass(frozen=True)
class RandomValueSource(Source):
    random_call_index: int

    def guard_source(self):
        return GuardSource.RANDOM_VALUE

    def reconstruct(self, codegen):
        return [
            codegen.create_load(codegen.tx.output.random_values_var),
            codegen.create_load_const(self.random_call_index),
            create_instruction("BINARY_SUBSCR"),
        ]

    def name(self):
<<<<<<< HEAD
        return rename_implicit(f"random_value_{self.random_call_index}")
=======
        return f"random_value_{self.random_call_index}"


@dataclasses.dataclass(frozen=True)
class GeneratorStateSource(Source):
    device: str
    initial_seed: int

    def guard_source(self):
        return GuardSource.RANDOM_VALUE

    def reconstruct(self, codegen):
        # generator state is a torch.ByteTensor, so we reuse TensorVariable reconstruction in codegen.py
        raise NotImplementedError()

    def name(self):
        name = f"generator_state_{self.device}_{self.initial_seed}"
        return f"L[{name}]"
>>>>>>> 28621208


@dataclasses.dataclass(frozen=True)
class GlobalSource(Source):
    global_name: str

    def reconstruct(self, codegen):
        return [codegen.create_load_global(self.global_name, False, add=True)]

    def guard_source(self):
        return GuardSource.GLOBAL

    def name(self):
        return self.global_name


@dataclasses.dataclass(frozen=True)
class GlobalWeakRefSource(Source):
    global_name: str

    def reconstruct(self, codegen):
        return [
            codegen.create_load_global(self.global_name, True, add=True),
        ] + create_call_function(0, False)

    def guard_source(self):
        return GuardSource.GLOBAL

    def name(self):
        return f"{self.global_name}()"


@dataclasses.dataclass(frozen=True)
class AttrSource(Source):
    base: Source
    member: str

    def __post_init__(self):
        assert self.base, "Can't construct an AttrSource without a valid base source"
        if "." in self.member:
            member_parts = self.member.split(".")
            object.__setattr__(
                self, "base", AttrSource(self.base, ".".join(member_parts[:-1]))
            )
            object.__setattr__(self, "member", member_parts[-1])

    def reconstruct(self, codegen):
        return self.base.reconstruct(codegen) + codegen.create_load_attrs(self.member)

    def guard_source(self):
        return self.base.guard_source()

    def name(self):
        if not self.member.isidentifier():
            return f"getattr({self.base.name()}, {self.member!r})"
        return f"{self.base.name()}.{self.member}"


<<<<<<< HEAD
=======
@dataclasses.dataclass(frozen=True)
class ParamBufferSource(AttrSource):
    def guard_source(self):
        return _GUARD_SOURCE_NN_MODULE[self.base.guard_source()]


>>>>>>> 28621208
class TensorProperty(enum.Enum):
    SIZE = 0
    STRIDE = 1
    STORAGE_OFFSET = 2


@dataclasses.dataclass(frozen=True)
class TensorPropertySource(Source):
    base: Source
    prop: TensorProperty
    idx: Optional[int] = None  # None for STORAGE_OFFSET

    def __post_init__(self):
        assert self.base is not None
        if self.prop is TensorProperty.STORAGE_OFFSET:
            assert self.idx is None
        else:
            assert self.idx is not None

    def reconstruct(self, codegen):
        raise NotImplementedError()

    def guard_source(self):
        return self.base.guard_source()

    def name(self):
        if self.prop is TensorProperty.SIZE:
            return f"{self.base.name()}.size()[{self.idx}]"
        elif self.prop is TensorProperty.STRIDE:
            return f"{self.base.name()}.stride()[{self.idx}]"
        elif self.prop is TensorProperty.STORAGE_OFFSET:
            assert self.idx is None
            return f"{self.base.name()}.storage_offset()"
        else:
            raise AssertionError(f"unhandled {self.prop}")


@dataclasses.dataclass(frozen=True)
class NegateSource(Source):
    base: Source

    def __post_init__(self):
        assert self.base is not None

    def reconstruct(self, codegen):
        raise NotImplementedError()

    def guard_source(self):
        return self.base.guard_source()

    def name(self):
        # NB: use method call so that function stripping regexes work
        return f"{self.base.name()}.__neg__()"


@dataclasses.dataclass(frozen=True)
class DefaultsSource(Source):
    base: Source
    idx_key: Union[int, str]
    is_kw: bool = False
    field: str = dataclasses.field(init=False, repr=False, compare=False)
    _name: str = dataclasses.field(init=False, repr=False, compare=False)

    def __post_init__(self):
        assert (
            self.base
        ), "Base must be a valid source in order to properly track and guard this Defaults to its origin."
        if self.is_kw:
            assert isinstance(self.idx_key, str)
            object.__setattr__(self, "field", "__kwdefaults__")
            object.__setattr__(
                self, "_name", f"{self.base.name()}.{self.field}['{self.idx_key}']"
            )
        else:
            assert isinstance(self.idx_key, int)
            object.__setattr__(self, "field", "__defaults__")
            object.__setattr__(
                self, "_name", f"{self.base.name()}.{self.field}[{self.idx_key}]"
            )

    def reconstruct(self, codegen):
        instrs = self.base.reconstruct(codegen)
        instrs.extend(codegen.create_load_attrs(self.field))
        instrs.extend(
            [
                codegen.create_load_const(self.idx_key),
                create_instruction("BINARY_SUBSCR"),
            ]
        )
        return instrs

    def guard_source(self):
        return self.base.guard_source()

    def name(self):
        return self._name


@dataclasses.dataclass(frozen=True)
class GetItemSource(Source):
    base: Source
    index: Any

    def __post_init__(self):
        assert self.base is not None

    def reconstruct(self, codegen):
        instrs = self.base.reconstruct(codegen)

        if isinstance(self.index, Source):
            instrs.extend(self.index.reconstruct(codegen))
        else:
            instrs.append(codegen.create_load_const(self.index))
        instrs.append(create_instruction("BINARY_SUBSCR"))

        return instrs

    def guard_source(self):
        return self.base.guard_source()

    def name(self):
        if isinstance(self.index, Source):
            return f"{self.base.name()}[{self.index.name()}]"
        else:
            if isinstance(self.index, enum.Enum):
                return f"{self.base.name()}[{enum_repr(self.index)}]"
            else:
                return f"{self.base.name()}[{self.index!r}]"


@dataclasses.dataclass(frozen=True)
class TupleIteratorGetItemSource(GetItemSource):
    def reconstruct(self, codegen):
        codegen.load_import_from(utils.__name__, "tuple_iterator_getitem")
        return (
            self.base.reconstruct(codegen)
            + [
                codegen.create_load_const(self.index),
            ]
            + create_call_function(2, True)
        )

    def name(self):
        return f"___tuple_iterator_getitem({self.base.name()}, {self.index!r})"


@dataclasses.dataclass(frozen=True)
class TypeSource(Source):
    base: Source

    def __post_init__(self):
        assert self.base is not None

    def reconstruct(self, codegen):
        codegen.load_import_from("builtins", "type")
        return self.base.reconstruct(codegen) + create_call_function(1, True)

    def guard_source(self):
        return self.base.guard_source()

    def name(self):
        return f"type({self.base.name()})"


@dataclasses.dataclass(frozen=True)
class SuperSource(Source):
    type: Source
    obj: Source

    def __post_init__(self):
        assert self.type is not None
        assert self.obj is not None

    def reconstruct(self, codegen):
        codegen.load_import_from("builtins", "super")
        return (
            self.type.reconstruct(codegen)
            + self.obj.reconstruct(codegen)
            + create_call_function(2, True)
        )

    def guard_source(self):
        return self.obj.guard_source()

    def name(self):
        return f"super({self.type.name()}, {self.obj.name()})"


@dataclasses.dataclass(frozen=True)
class ODictGetItemSource(Source):
    base: Source
    index: Any

    def __post_init__(self):
        assert self.base is not None

    def reconstruct(self, codegen):
        return (
            [codegen._create_load_const(collections.OrderedDict.__getitem__)]
            + self.base.reconstruct(codegen)
            + [
                codegen.create_load_const(self.index),
            ]
            + create_call_function(2, True)
        )

    def guard_source(self):
        return self.base.guard_source()

    def name(self):
        return f"___odict_getitem({self.base.name()}, {self.index!r})"


@dataclasses.dataclass(frozen=True)
class NNModuleSource(Source):
    inner: Source

    def reconstruct(self, codegen):
        return self.inner.reconstruct(codegen)

    def guard_source(self):
        return _GUARD_SOURCE_NN_MODULE[self.inner.guard_source()]

    def name(self):
        return self.inner.name()


@dataclasses.dataclass(frozen=True)
class NotNNModuleSource(NNModuleSource):
    def guard_source(self):
        return _GUARD_SOURCE_NOT_NN_MODULE[self.inner.guard_source()]


<<<<<<< HEAD
@dataclasses.dataclass
=======
@dataclasses.dataclass(frozen=True)
class FSDPNNModuleSource(NNModuleSource):
    def guard_source(self):
        return _GUARD_SOURCE_FSDP_MODULE[self.inner.guard_source()]


@dataclasses.dataclass(frozen=True)
class DeterministicAlgorithmsSource(Source):
    def name(self):
        return ""

    def guard_source(self):
        return GuardSource.GLOBAL


@dataclasses.dataclass(frozen=True)
>>>>>>> 28621208
class ConstantSource(Source):
    source_name: str

    def reconstruct(self, codegen):
        return [codegen.create_load_global(self.source_name, False, add=False)]

    def guard_source(self):
        return GuardSource.CONSTANT

    def name(self):
        return self.source_name

    def make_guard(self, fn, is_volatile=False):
        raise NotImplementedError()


# This is a synthetic source that is associated with the singleton
# shape env guard we always register for all frames.  We get the actual
# guard contents from the ambient ShapeEnv
@dataclasses.dataclass(frozen=True)
class ShapeEnvSource(Source):
    def name(self):
        return ""

    def guard_source(self):
        return GuardSource.SHAPE_ENV<|MERGE_RESOLUTION|>--- conflicted
+++ resolved
@@ -7,8 +7,10 @@
 
 from . import utils
 from .bytecode_transformation import create_call_function, create_instruction
-from .utils import enum_repr, rename_implicit
-
+from .utils import enum_repr
+
+# It shouldn't be supported to construct an NNModuleVariable inside an FSDP module,
+# so those cases are omitted intentionally
 _GUARD_SOURCE_NN_MODULE = {
     GuardSource.LOCAL: GuardSource.LOCAL_NN_MODULE,
     GuardSource.GLOBAL: GuardSource.GLOBAL_NN_MODULE,
@@ -16,11 +18,22 @@
     GuardSource.GLOBAL_NN_MODULE: GuardSource.GLOBAL_NN_MODULE,
 }
 
+_GUARD_SOURCE_FSDP_MODULE = {
+    GuardSource.LOCAL: GuardSource.LOCAL_FSDP_MODULE,
+    GuardSource.GLOBAL: GuardSource.GLOBAL_FSDP_MODULE,
+    GuardSource.LOCAL_NN_MODULE: GuardSource.LOCAL_FSDP_MODULE,
+    GuardSource.GLOBAL_NN_MODULE: GuardSource.GLOBAL_FSDP_MODULE,
+    GuardSource.LOCAL_FSDP_MODULE: GuardSource.LOCAL_FSDP_MODULE,
+    GuardSource.GLOBAL_FSDP_MODULE: GuardSource.GLOBAL_FSDP_MODULE,
+}
+
 _GUARD_SOURCE_NOT_NN_MODULE = {
     GuardSource.LOCAL: GuardSource.LOCAL,
     GuardSource.GLOBAL: GuardSource.GLOBAL,
     GuardSource.LOCAL_NN_MODULE: GuardSource.LOCAL,
     GuardSource.GLOBAL_NN_MODULE: GuardSource.GLOBAL,
+    GuardSource.LOCAL_FSDP_MODULE: GuardSource.LOCAL,
+    GuardSource.GLOBAL_FSDP_MODULE: GuardSource.GLOBAL,
 }
 
 
@@ -42,6 +55,8 @@
         GuardSource.GLOBAL,
         GuardSource.LOCAL_NN_MODULE,
         GuardSource.GLOBAL_NN_MODULE,
+        GuardSource.LOCAL_FSDP_MODULE,
+        GuardSource.GLOBAL_FSDP_MODULE,
     ]
 
 
@@ -56,12 +71,7 @@
         return GuardSource.LOCAL
 
     def name(self):
-        return rename_implicit(self.local_name)
-
-
-@dataclasses.dataclass
-class LocalInputSource(LocalSource):
-    pos: int
+        return f"L[{repr(self.local_name)}]"
 
 
 @dataclasses.dataclass(frozen=True)
@@ -79,9 +89,6 @@
         ]
 
     def name(self):
-<<<<<<< HEAD
-        return rename_implicit(f"random_value_{self.random_call_index}")
-=======
         return f"random_value_{self.random_call_index}"
 
 
@@ -100,7 +107,6 @@
     def name(self):
         name = f"generator_state_{self.device}_{self.initial_seed}"
         return f"L[{name}]"
->>>>>>> 28621208
 
 
 @dataclasses.dataclass(frozen=True)
@@ -114,7 +120,7 @@
         return GuardSource.GLOBAL
 
     def name(self):
-        return self.global_name
+        return f"G[{repr(self.global_name)}]"
 
 
 @dataclasses.dataclass(frozen=True)
@@ -124,13 +130,14 @@
     def reconstruct(self, codegen):
         return [
             codegen.create_load_global(self.global_name, True, add=True),
-        ] + create_call_function(0, False)
+            *create_call_function(0, False),
+        ]
 
     def guard_source(self):
         return GuardSource.GLOBAL
 
     def name(self):
-        return f"{self.global_name}()"
+        return f"G[{repr(self.global_name)}]()"
 
 
 @dataclasses.dataclass(frozen=True)
@@ -159,15 +166,12 @@
         return f"{self.base.name()}.{self.member}"
 
 
-<<<<<<< HEAD
-=======
 @dataclasses.dataclass(frozen=True)
 class ParamBufferSource(AttrSource):
     def guard_source(self):
         return _GUARD_SOURCE_NN_MODULE[self.base.guard_source()]
 
 
->>>>>>> 28621208
 class TensorProperty(enum.Enum):
     SIZE = 0
     STRIDE = 1
@@ -302,13 +306,11 @@
 class TupleIteratorGetItemSource(GetItemSource):
     def reconstruct(self, codegen):
         codegen.load_import_from(utils.__name__, "tuple_iterator_getitem")
-        return (
-            self.base.reconstruct(codegen)
-            + [
-                codegen.create_load_const(self.index),
-            ]
-            + create_call_function(2, True)
-        )
+        return [
+            *self.base.reconstruct(codegen),
+            codegen.create_load_const(self.index),
+            *create_call_function(2, True),
+        ]
 
     def name(self):
         return f"___tuple_iterator_getitem({self.base.name()}, {self.index!r})"
@@ -365,20 +367,22 @@
         assert self.base is not None
 
     def reconstruct(self, codegen):
-        return (
-            [codegen._create_load_const(collections.OrderedDict.__getitem__)]
-            + self.base.reconstruct(codegen)
-            + [
-                codegen.create_load_const(self.index),
-            ]
-            + create_call_function(2, True)
-        )
-
-    def guard_source(self):
-        return self.base.guard_source()
-
-    def name(self):
-        return f"___odict_getitem({self.base.name()}, {self.index!r})"
+        return [
+            codegen._create_load_const(collections.OrderedDict.__getitem__),
+            *self.base.reconstruct(codegen),
+            codegen.create_load_const(self.index),
+            *create_call_function(2, True),
+        ]
+
+    def guard_source(self):
+        return self.base.guard_source()
+
+    def name(self):
+        if isinstance(self.index, type):
+            rep = f'__load_module("{self.index.__module__}").{self.index.__qualname__}'
+            return f"___odict_getitem({self.base.name()}, {rep})"
+        else:
+            return f"___odict_getitem({self.base.name()}, {self.index!r})"
 
 
 @dataclasses.dataclass(frozen=True)
@@ -401,9 +405,6 @@
         return _GUARD_SOURCE_NOT_NN_MODULE[self.inner.guard_source()]
 
 
-<<<<<<< HEAD
-@dataclasses.dataclass
-=======
 @dataclasses.dataclass(frozen=True)
 class FSDPNNModuleSource(NNModuleSource):
     def guard_source(self):
@@ -420,7 +421,6 @@
 
 
 @dataclasses.dataclass(frozen=True)
->>>>>>> 28621208
 class ConstantSource(Source):
     source_name: str
 
