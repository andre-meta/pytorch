--- conflicted
+++ resolved
@@ -252,13 +252,10 @@
         self.frame_state = frame_state
         self.tensor_weakref_to_sizes_strides = WeakTensorKeyDictionary()
         self.cleanup_hooks: List[Callable[[], Any]] = []
-<<<<<<< HEAD
-=======
         # compile_id is an id number for the current torch.compile
         self.compile_id: int = next(_compile_id_counter)
         # Set of globals installed via install_global* APIs
         self.installed_globals: Set[str] = set()
->>>>>>> e1f9eca1
 
         # TODO: maybe should just pass the entire f_code in here?  Not
         # sure...
@@ -886,11 +883,7 @@
             random_calls_instructions = []
             self.random_values_var = self.new_var("random_values")
             rand_fn = disable(_get_gen_rand_values_fn(tx.random_calls))
-<<<<<<< HEAD
-            self.install_global(rand_fn_name, rand_fn)
-=======
             rand_fn_name = self.install_global("__gen_rand_values", rand_fn)
->>>>>>> e1f9eca1
             codegen = PyCodegen(tx, root)
             random_calls_instructions.extend(
                 codegen.load_function_name(rand_fn_name, True)
@@ -1096,12 +1089,8 @@
         compiled_fn = disable(compiled_fn)
 
         counters["stats"]["unique_graphs"] += 1
-<<<<<<< HEAD
-        self.install_global(name, compiled_fn)
-=======
         # This is safe because we pre-process name to be unique
         self.install_global_unsafe(name, compiled_fn)
->>>>>>> e1f9eca1
 
         cg = PyCodegen(tx)
         cg.make_call_generated_code(name)
@@ -1381,11 +1370,6 @@
         self.output_instructions.extend(prefix)
         self.should_exit = True
 
-<<<<<<< HEAD
-    def install_global(self, name, value) -> None:
-        self.cleanups.append(CleanupHook.create(self.global_scope, name, value))
-
-=======
     def install_global_unsafe(self, name, value) -> None:
         """
         WARNING: prefer the safer `install_global_by_id/install_global`.
@@ -1424,7 +1408,6 @@
         self.install_global_unsafe(name, value)
         return name
 
->>>>>>> e1f9eca1
     def cleanup(self) -> None:
         # There is a reference cycle between tracer and OutputGraph, causing
         # some of the tensor objects to be held alive for longer than necessary.
@@ -1524,6 +1507,9 @@
             )
 
 
+_compile_id_counter = itertools.count()
+
+
 class SubgraphTracer(fx.Tracer):
     """
     Holds an FX graph that is being traced. OutputGraph owns a SubgraphTracer
@@ -1538,6 +1524,7 @@
         super().__init__()
         self.output_graph = weakref.proxy(output_graph)
         self.graph = torch.fx.Graph()
+
         # The export is only ever set for the ROOT tracer.  It controls
         # whether or not certain inputs are allowed to be added or not.
         # Look at call sites of create_graph_input to see how it is used.
