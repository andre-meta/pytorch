"""
Contains utility functions for working with nested python data structures.

A *pytree* is Python nested data structure. It is a tree in the sense that
nodes are Python collections (e.g., list, tuple, dict) and the leaves are
Python values. Furthermore, a pytree should not contain reference cycles.

pytrees are useful for working with nested collections of Tensors. For example,
one can use `tree_map` to map a function over all Tensors inside some nested
collection of Tensors and `tree_leaves` to get a flat list of all Tensors
inside some nested collection. pytrees are helpful for implementing nested
collection support for PyTorch APIs.
"""

import functools
import warnings
from typing import (
    Any,
    Callable,
    Iterable,
    List,
    Optional,
    overload,
    Tuple,
    Type,
    TypeVar,
    Union,
)

import torch

if torch._running_with_deploy():
    raise ImportError("C++ pytree utilities do not work with torch::deploy.")

import optree
from optree import PyTreeSpec  # direct import for type annotations

<<<<<<< HEAD
=======
from torch.utils._pytree import KeyEntry

>>>>>>> 3baade44

__all__ = [
    "PyTree",
    "Context",
    "FlattenFunc",
    "UnflattenFunc",
    "DumpableContext",
    "ToDumpableContextFn",
    "FromDumpableContextFn",
    "TreeSpec",
    "LeafSpec",
<<<<<<< HEAD
=======
    "keystr",
    "key_get",
>>>>>>> 3baade44
    "register_pytree_node",
    "tree_flatten",
    "tree_unflatten",
    "tree_leaves",
    "tree_structure",
    "tree_map",
    "tree_map_",
    "tree_map_only",
    "tree_map_only_",
    "tree_all",
    "tree_any",
    "tree_all_only",
    "tree_any_only",
    "treespec_dumps",
    "treespec_loads",
    "treespec_pprint",
]


T = TypeVar("T")
S = TypeVar("S")
U = TypeVar("U")
R = TypeVar("R")


Context = Any
PyTree = Any
TreeSpec = PyTreeSpec
FlattenFunc = Callable[[PyTree], Tuple[List[Any], Context]]
UnflattenFunc = Callable[[Iterable[Any], Context], PyTree]
OpTreeUnflattenFunc = Callable[[Context, Iterable[Any]], PyTree]
DumpableContext = Any  # Any json dumpable text
ToDumpableContextFn = Callable[[Context], DumpableContext]
FromDumpableContextFn = Callable[[DumpableContext], Context]
<<<<<<< HEAD
=======
KeyPath = Tuple[KeyEntry, ...]
FlattenWithKeysFunc = Callable[[PyTree], Tuple[List[Tuple[KeyEntry, Any]], Any]]
>>>>>>> 3baade44


def _reverse_args(func: UnflattenFunc) -> OpTreeUnflattenFunc:
    @functools.wraps(func)
    def wrapped(*args: Any, **kwargs: Any) -> Any:
        return func(*reversed(args), **kwargs)

    return wrapped


def register_pytree_node(
    cls: Type[Any],
    flatten_fn: FlattenFunc,
    unflatten_fn: UnflattenFunc,
    *,
    serialized_type_name: Optional[str] = None,
    to_dumpable_context: Optional[ToDumpableContextFn] = None,
    from_dumpable_context: Optional[FromDumpableContextFn] = None,
) -> None:
    """Register a container-like type as pytree node.

    Args:
        cls (type): A Python type to treat as an internal pytree node.
        flatten_fn (callable): A function to be used during flattening, taking an instance of
            ``cls`` and returning a pair, with (1) an iterable for the children to be flattened
            recursively, and (2) some hashable auxiliary data to be stored in the treespec and to be
            passed to the ``unflatten_fn``.
        unflatten_fn (callable): A function taking two arguments: the auxiliary data that was
            returned by ``flatten_fn`` and stored in the treespec, and the unflattened children.
            The function should return an instance of ``cls``.
        serialized_type_name (str, optional): A keyword argument used to specify the fully
            qualified name used when serializing the tree spec.
        to_dumpable_context (callable, optional): An optional keyword argument to custom specify how
            to convert the context of the pytree to a custom json dumpable representation. This is
            used for json serialization, which is being used in :mod:`torch.export` right now.
        from_dumpable_context (callable, optional): An optional keyword argument to custom specify
            how to convert the custom json dumpable representation of the context back to the
            original context. This is used for json deserialization, which is being used in
            :mod:`torch.export` right now.

    Example::

        >>> # xdoctest: +SKIP
        >>> # Registry a Python type with lambda functions
        >>> register_pytree_node(
        ...     set,
        ...     lambda s: (sorted(s), None, None),
        ...     lambda children, _: set(children),
        ... )
    """
    _private_register_pytree_node(
        cls,
        flatten_fn,
        unflatten_fn,
        serialized_type_name=serialized_type_name,
        to_dumpable_context=to_dumpable_context,
        from_dumpable_context=from_dumpable_context,
    )

    from . import _pytree as python

    python._private_register_pytree_node(
        cls,
        flatten_fn,
        unflatten_fn,
        serialized_type_name=serialized_type_name,
        to_dumpable_context=to_dumpable_context,
        from_dumpable_context=from_dumpable_context,
    )


def _register_pytree_node(
    cls: Type[Any],
    flatten_fn: FlattenFunc,
    unflatten_fn: UnflattenFunc,
    *,
    serialized_type_name: Optional[str] = None,
    to_dumpable_context: Optional[ToDumpableContextFn] = None,
    from_dumpable_context: Optional[FromDumpableContextFn] = None,
) -> None:
    """Register a container-like type as pytree node for the C++ pytree only.

    The ``namespace`` argument is used to avoid collisions that occur when different libraries
    register the same Python type with different behaviors. It is recommended to add a unique prefix
    to the namespace to avoid conflicts with other libraries. Namespaces can also be used to specify
    the same class in different namespaces for different use cases.

    .. warning::
        For safety reasons, a ``namespace`` must be specified while registering a custom type. It is
        used to isolate the behavior of flattening and unflattening a pytree node type. This is to
        prevent accidental collisions between different libraries that may register the same type.

    Args:
        cls (type): A Python type to treat as an internal pytree node.
        flatten_fn (callable): A function to be used during flattening, taking an instance of
            ``cls`` and returning a pair, with (1) an iterable for the children to be flattened
            recursively, and (2) some hashable auxiliary data to be stored in the treespec and to be
            passed to the ``unflatten_fn``.
        unflatten_fn (callable): A function taking two arguments: the auxiliary data that was
            returned by ``flatten_fn`` and stored in the treespec, and the unflattened children.
            The function should return an instance of ``cls``.
        serialized_type_name (str, optional): A keyword argument used to specify the fully
            qualified name used when serializing the tree spec.
        to_dumpable_context (callable, optional): An optional keyword argument to custom specify how
            to convert the context of the pytree to a custom json dumpable representation. This is
            used for json serialization, which is being used in :mod:`torch.export` right now.
        from_dumpable_context (callable, optional): An optional keyword argument to custom specify
            how to convert the custom json dumpable representation of the context back to the
            original context. This is used for json deserialization, which is being used in
            :mod:`torch.export` right now.
    """
    warnings.warn(
        "torch.utils._cxx_pytree._register_pytree_node is deprecated. "
        "Please use torch.utils._cxx_pytree.register_pytree_node instead.",
        stacklevel=2,
    )

    _private_register_pytree_node(
        cls,
        flatten_fn,
        unflatten_fn,
        serialized_type_name=serialized_type_name,
        to_dumpable_context=to_dumpable_context,
        from_dumpable_context=from_dumpable_context,
    )


def _private_register_pytree_node(
    cls: Type[Any],
    flatten_fn: FlattenFunc,
    unflatten_fn: UnflattenFunc,
    *,
    serialized_type_name: Optional[str] = None,
    to_dumpable_context: Optional[ToDumpableContextFn] = None,
    from_dumpable_context: Optional[FromDumpableContextFn] = None,
) -> None:
    """This is an internal function that is used to register a pytree node type
    for the C++ pytree only. End-users should use :func:`register_pytree_node`
    instead.
    """
    # TODO(XuehaiPan): remove this condition when we make Python pytree out-of-box support
    # PyStructSequence types
    if not optree.is_structseq_class(cls):
        optree.register_pytree_node(
            cls,
            flatten_fn,
            _reverse_args(unflatten_fn),
            namespace="torch",
        )


def tree_flatten(
    tree: PyTree,
    is_leaf: Optional[Callable[[PyTree], bool]] = None,
) -> Tuple[List[Any], TreeSpec]:
    """Flatten a pytree.

    See also :func:`tree_unflatten`.

    The flattening order (i.e., the order of elements in the output list) is deterministic,
    corresponding to a left-to-right depth-first tree traversal.

    >>> tree = {'b': (2, [3, 4]), 'a': 1, 'c': None, 'd': 5}
    >>> tree_flatten(tree)
    ([1, 2, 3, 4, None, 5], PyTreeSpec({'a': *, 'b': (*, [*, *]), 'c': *, 'd': *}, NoneIsLeaf))
    >>> tree_flatten(1)
    ([1], PyTreeSpec(*, NoneIsLeaf))
    >>> tree_flatten(None)
    ([None], PyTreeSpec(*, NoneIsLeaf))

    For unordered dictionaries, :class:`dict` and :class:`collections.defaultdict`, the order is
    dependent on the **sorted** keys in the dictionary. Please use :class:`collections.OrderedDict`
    if you want to keep the keys in the insertion order.

    >>> from collections import OrderedDict
    >>> tree = OrderedDict([('b', (2, [3, 4])), ('a', 1), ('c', None), ('d', 5)])
    >>> tree_flatten(tree)
    ([2, 3, 4, 1, None, 5], PyTreeSpec(OrderedDict([('b', (*, [*, *])), ('a', *), ('c', *), ('d', *)]), NoneIsLeaf))

    Args:
        tree (pytree): A pytree to flatten.
        is_leaf (callable, optional): An extra leaf predicate function that will be called at each
            flattening step. The function should have a single argument with signature
            ``is_leaf(node) -> bool``. If it returns :data:`True`, the whole subtree being treated
            as a leaf. Otherwise, the default pytree registry will be used to determine a node is a
            leaf or not. If the function is not specified, the default pytree registry will be used.

    Returns:
        A pair ``(leaves, treespec)`` where the first element is a list of leaf values and the
        second element is a treespec representing the structure of the pytree.
    """
    return optree.tree_flatten(  # type: ignore[return-value]
        tree,
        is_leaf=is_leaf,
        none_is_leaf=True,
        namespace="torch",
    )


def tree_unflatten(leaves: Iterable[Any], treespec: TreeSpec) -> PyTree:
    """Reconstruct a pytree from the treespec and the leaves.

    The inverse of :func:`tree_flatten`.

    >>> tree = {'b': (2, [3, 4]), 'a': 1, 'c': None, 'd': 5}
    >>> leaves, treespec = tree_flatten(tree)
    >>> tree == tree_unflatten(leaves, treespec)
    True

    Args:
        leaves (iterable): The list of leaves to use for reconstruction. The list must match the
            number of leaves of the treespec.
        treespec (TreeSpec): The treespec to reconstruct.

    Returns:
        The reconstructed pytree, containing the ``leaves`` placed in the structure described by
        ``treespec``.
    """
    if not isinstance(treespec, TreeSpec):
        raise TypeError(
            f"tree_unflatten(values, spec): Expected `spec` to be instance of "
            f"TreeSpec but got item of type {type(treespec)}."
        )
    return optree.tree_unflatten(treespec, leaves)  # type: ignore[arg-type]


def tree_leaves(
    tree: PyTree,
    is_leaf: Optional[Callable[[PyTree], bool]] = None,
) -> List[Any]:
    """Get the leaves of a pytree.

    See also :func:`tree_flatten`.

    >>> tree = {'b': (2, [3, 4]), 'a': 1, 'c': None, 'd': 5}
    >>> tree_leaves(tree)
    [1, 2, 3, 4, None, 5]
    >>> tree_leaves(1)
    [1]
    >>> tree_leaves(None)
    [None]

    Args:
        tree (pytree): A pytree to flatten.
        is_leaf (callable, optional): An extra leaf predicate function that will be called at each
            flattening step. The function should have a single argument with signature
            ``is_leaf(node) -> bool``. If it returns :data:`True`, the whole subtree being treated
            as a leaf. Otherwise, the default pytree registry will be used to determine a node is a
            leaf or not. If the function is not specified, the default pytree registry will be used.

    Returns:
        A list of leaf values.
    """
    return optree.tree_leaves(
        tree,
        is_leaf=is_leaf,
        none_is_leaf=True,
        namespace="torch",
    )


def tree_structure(
    tree: PyTree,
    is_leaf: Optional[Callable[[PyTree], bool]] = None,
) -> TreeSpec:
    """Get the treespec for a pytree.

    See also :func:`tree_flatten`.

    >>> tree = {'b': (2, [3, 4]), 'a': 1, 'c': None, 'd': 5}
    >>> tree_structure(tree)
    PyTreeSpec({'a': *, 'b': (*, [*, *]), 'c': *, 'd': *}, NoneIsLeaf)
    >>> tree_structure(1)
    PyTreeSpec(*, NoneIsLeaf)
    >>> tree_structure(None)
    PyTreeSpec(*, NoneIsLeaf)

    Args:
        tree (pytree): A pytree to flatten.
        is_leaf (callable, optional): An extra leaf predicate function that will be called at each
            flattening step. The function should have a single argument with signature
            ``is_leaf(node) -> bool``. If it returns :data:`True`, the whole subtree being treated
            as a leaf. Otherwise, the default pytree registry will be used to determine a node is a
            leaf or not. If the function is not specified, the default pytree registry will be used.

    Returns:
        A treespec object representing the structure of the pytree.
    """
    return optree.tree_structure(  # type: ignore[return-value]
        tree,
        is_leaf=is_leaf,
        none_is_leaf=True,
        namespace="torch",
    )


def tree_map(
    func: Callable[..., Any],
    tree: PyTree,
    *rests: PyTree,
    is_leaf: Optional[Callable[[PyTree], bool]] = None,
) -> PyTree:
    """Map a multi-input function over pytree args to produce a new pytree.

    See also :func:`tree_map_`.

    >>> tree_map(lambda x: x + 1, {'x': 7, 'y': (42, 64)})
    {'x': 8, 'y': (43, 65)}
    >>> tree_map(lambda x: x is None, {'x': 7, 'y': (42, 64), 'z': None})
    {'x': False, 'y': (False, False), 'z': True}

    If multiple inputs are given, the structure of the tree is taken from the first input;
    subsequent inputs need only have ``tree`` as a prefix:

    >>> tree_map(lambda x, y: [x] + y, [5, 6], [[7, 9], [1, 2]])
    [[5, 7, 9], [6, 1, 2]]

    Args:
        func (callable): A function that takes ``1 + len(rests)`` arguments, to be applied at the
            corresponding leaves of the pytrees.
        tree (pytree): A pytree to be mapped over, with each leaf providing the first positional
            argument to function ``func``.
        rests (tuple of pytree): A tuple of pytrees, each of which has the same structure as
            ``tree`` or has ``tree`` as a prefix.
        is_leaf (callable, optional): An extra leaf predicate function that will be called at each
            flattening step. The function should have a single argument with signature
            ``is_leaf(node) -> bool``. If it returns :data:`True`, the whole subtree being treated
            as a leaf. Otherwise, the default pytree registry will be used to determine a node is a
            leaf or not. If the function is not specified, the default pytree registry will be used.

    Returns:
        A new pytree with the same structure as ``tree`` but with the value at each leaf given by
        ``func(x, *xs)`` where ``x`` is the value at the corresponding leaf in ``tree`` and ``xs``
        is the tuple of values at corresponding nodes in ``rests``.
    """
    return optree.tree_map(
        func,
        tree,
        *rests,
        is_leaf=is_leaf,
        none_is_leaf=True,
        namespace="torch",
    )


def tree_map_(
    func: Callable[..., Any],
    tree: PyTree,
    *rests: PyTree,
    is_leaf: Optional[Callable[[PyTree], bool]] = None,
) -> PyTree:
    """Like :func:`tree_map`, but do an inplace call on each leaf and return the original tree.

    See also :func:`tree_map`.

    Args:
        func (callable): A function that takes ``1 + len(rests)`` arguments, to be applied at the
            corresponding leaves of the pytrees.
        tree (pytree): A pytree to be mapped over, with each leaf providing the first positional
            argument to function ``func``.
        rests (tuple of pytree): A tuple of pytrees, each of which has the same structure as
            ``tree`` or has ``tree`` as a prefix.
        is_leaf (callable, optional): An extra leaf predicate function that will be called at each
            flattening step. The function should have a single argument with signature
            ``is_leaf(node) -> bool``. If it returns :data:`True`, the whole subtree being treated
            as a leaf. Otherwise, the default pytree registry will be used to determine a node is a
            leaf or not. If the function is not specified, the default pytree registry will be used.

    Returns:
        The original ``tree`` with the value at each leaf is given by the side-effect of function
        ``func(x, *xs)`` (not the return value) where ``x`` is the value at the corresponding leaf
        in ``tree`` and ``xs`` is the tuple of values at values at corresponding nodes in ``rests``.
    """
    return optree.tree_map_(
        func,
        tree,
        *rests,
        is_leaf=is_leaf,
        none_is_leaf=True,
        namespace="torch",
    )


Type2 = Tuple[Type[T], Type[S]]
Type3 = Tuple[Type[T], Type[S], Type[U]]
TypeAny = Union[Type[Any], Tuple[Type[Any], ...]]

Fn2 = Callable[[Union[T, S]], R]
Fn3 = Callable[[Union[T, S, U]], R]
Fn = Callable[[T], R]
FnAny = Callable[[Any], R]

MapOnlyFn = Callable[[T], Callable[[Any], Any]]


# These specializations help with type inference on the lambda passed to this
# function
@overload
def map_only(__type_or_types: Type2[T, S]) -> MapOnlyFn[Fn2[T, S, Any]]:
    ...


@overload
def map_only(__type_or_types: Type3[T, S, U]) -> MapOnlyFn[Fn3[T, S, U, Any]]:
    ...


@overload
def map_only(__type_or_types: Type[T]) -> MapOnlyFn[Fn[T, Any]]:
    ...


# This specialization is needed for the implementations below that call
@overload
def map_only(__type_or_types: TypeAny) -> MapOnlyFn[FnAny[Any]]:
    ...


def map_only(__type_or_types: TypeAny) -> MapOnlyFn[FnAny[Any]]:
    """
    Suppose you are writing a tree_map over tensors, leaving everything
    else unchanged.  Ordinarily you would have to write:

        def go(t):
            if isinstance(t, Tensor):
                return ...
            else:
                return t

    With this function, you only need to write:

        @map_only(Tensor)
        def go(t):
            return ...

    You can also directly use 'tree_map_only'
    """

    def wrapper(func: Callable[[T], Any]) -> Callable[[Any], Any]:
        @functools.wraps(func)
        def wrapped(x: T) -> Any:
            if isinstance(x, __type_or_types):
                return func(x)
            return x

        return wrapped

    return wrapper


@overload
def tree_map_only(
    __type_or_types: Type[T],
    func: Fn[T, Any],
    tree: PyTree,
    is_leaf: Optional[Callable[[PyTree], bool]] = None,
) -> PyTree:
    ...


@overload
def tree_map_only(
    __type_or_types: Type2[T, S],
    func: Fn2[T, S, Any],
    tree: PyTree,
    is_leaf: Optional[Callable[[PyTree], bool]] = None,
) -> PyTree:
    ...


@overload
def tree_map_only(
    __type_or_types: Type3[T, S, U],
    func: Fn3[T, S, U, Any],
    tree: PyTree,
    is_leaf: Optional[Callable[[PyTree], bool]] = None,
) -> PyTree:
    ...


def tree_map_only(
    __type_or_types: TypeAny,
    func: FnAny[Any],
    tree: PyTree,
    is_leaf: Optional[Callable[[PyTree], bool]] = None,
) -> PyTree:
    return tree_map(map_only(__type_or_types)(func), tree, is_leaf=is_leaf)


@overload
def tree_map_only_(
    __type_or_types: Type[T],
    func: Fn[T, Any],
    tree: PyTree,
    is_leaf: Optional[Callable[[PyTree], bool]] = None,
) -> PyTree:
    ...


@overload
def tree_map_only_(
    __type_or_types: Type2[T, S],
    func: Fn2[T, S, Any],
    tree: PyTree,
    is_leaf: Optional[Callable[[PyTree], bool]] = None,
) -> PyTree:
    ...


@overload
def tree_map_only_(
    __type_or_types: Type3[T, S, U],
    func: Fn3[T, S, U, Any],
    tree: PyTree,
    is_leaf: Optional[Callable[[PyTree], bool]] = None,
) -> PyTree:
    ...


def tree_map_only_(
    __type_or_types: TypeAny,
    func: FnAny[Any],
    tree: PyTree,
    is_leaf: Optional[Callable[[PyTree], bool]] = None,
) -> PyTree:
    return tree_map_(map_only(__type_or_types)(func), tree, is_leaf=is_leaf)


def tree_all(
    pred: Callable[[Any], bool],
    tree: PyTree,
    is_leaf: Optional[Callable[[PyTree], bool]] = None,
) -> bool:
    flat_args = tree_leaves(tree, is_leaf=is_leaf)
    return all(map(pred, flat_args))


def tree_any(
    pred: Callable[[Any], bool],
    tree: PyTree,
    is_leaf: Optional[Callable[[PyTree], bool]] = None,
) -> bool:
    flat_args = tree_leaves(tree, is_leaf=is_leaf)
    return any(map(pred, flat_args))


@overload
def tree_all_only(
    __type_or_types: Type[T],
    pred: Fn[T, bool],
    tree: PyTree,
    is_leaf: Optional[Callable[[PyTree], bool]] = None,
) -> bool:
    ...


@overload
def tree_all_only(
    __type_or_types: Type2[T, S],
    pred: Fn2[T, S, bool],
    tree: PyTree,
    is_leaf: Optional[Callable[[PyTree], bool]] = None,
) -> bool:
    ...


@overload
def tree_all_only(
    __type_or_types: Type3[T, S, U],
    pred: Fn3[T, S, U, bool],
    tree: PyTree,
    is_leaf: Optional[Callable[[PyTree], bool]] = None,
) -> bool:
    ...


def tree_all_only(
    __type_or_types: TypeAny,
    pred: FnAny[bool],
    tree: PyTree,
    is_leaf: Optional[Callable[[PyTree], bool]] = None,
) -> bool:
    flat_args = tree_leaves(tree, is_leaf=is_leaf)
    return all(pred(x) for x in flat_args if isinstance(x, __type_or_types))


@overload
def tree_any_only(
    __type_or_types: Type[T],
    pred: Fn[T, bool],
    tree: PyTree,
    is_leaf: Optional[Callable[[PyTree], bool]] = None,
) -> bool:
    ...


@overload
def tree_any_only(
    __type_or_types: Type2[T, S],
    pred: Fn2[T, S, bool],
    tree: PyTree,
    is_leaf: Optional[Callable[[PyTree], bool]] = None,
) -> bool:
    ...


@overload
def tree_any_only(
    __type_or_types: Type3[T, S, U],
    pred: Fn3[T, S, U, bool],
    tree: PyTree,
    is_leaf: Optional[Callable[[PyTree], bool]] = None,
) -> bool:
    ...


def tree_any_only(
    __type_or_types: TypeAny,
    pred: FnAny[bool],
    tree: PyTree,
    is_leaf: Optional[Callable[[PyTree], bool]] = None,
) -> bool:
    flat_args = tree_leaves(tree, is_leaf=is_leaf)
    return any(pred(x) for x in flat_args if isinstance(x, __type_or_types))


def broadcast_prefix(
    prefix_tree: PyTree,
    full_tree: PyTree,
    is_leaf: Optional[Callable[[PyTree], bool]] = None,
) -> List[Any]:
    """Return a list of broadcasted leaves in ``prefix_tree`` to match the number of leaves in ``full_tree``.

    If a ``prefix_tree`` is a prefix of a ``full_tree``, this means the ``full_tree`` can be
    constructed by replacing the leaves of ``prefix_tree`` with appropriate **subtrees**.

    This function returns a list of leaves with the same size as ``full_tree``. The leaves are
    replicated from ``prefix_tree``. The number of replicas is determined by the corresponding
    subtree in ``full_tree``.

    >>> broadcast_prefix(1, [1, 2, 3])
    [1, 1, 1]
    >>> broadcast_prefix([1, 2, 3], [1, 2, 3])
    [1, 2, 3]
    >>> broadcast_prefix([1, 2, 3], [1, 2, 3, 4])
    Traceback (most recent call last):
        ...
    ValueError: list arity mismatch; expected: 3, got: 4; list: [1, 2, 3, 4].
    >>> broadcast_prefix([1, 2, 3], [1, 2, (3, 4)])
    [1, 2, 3, 3]
    >>> broadcast_prefix([1, 2, 3], [1, 2, {'a': 3, 'b': 4, 'c': (None, 5)}])
    [1, 2, 3, 3, 3, 3]

    Args:
        prefix_tree (pytree): A pytree with the same structure as a prefix of ``full_tree``.
        full_tree (pytree): A pytree with the same structure as a suffix of ``prefix_tree``.
        is_leaf (callable, optional): An extra leaf predicate function that will be called at each
            flattening step. The function should have a single argument with signature
            ``is_leaf(node) -> bool``. If it returns :data:`True`, the whole subtree being treated
            as a leaf. Otherwise, the default pytree registry will be used to determine a node is a
            leaf or not. If the function is not specified, the default pytree registry will be used.

    Returns:
        A list of leaves in ``prefix_tree`` broadcasted to match the number of leaves in ``full_tree``.
    """
    return optree.broadcast_prefix(
        prefix_tree,
        full_tree,
        is_leaf=is_leaf,
        none_is_leaf=True,
        namespace="torch",
    )


# Broadcasts a pytree to the provided TreeSpec and returns the flattened
# values. If this is not possible, then this function returns None.
#
# For example, given pytree=0 and spec=TreeSpec(list, None, [LeafSpec(), LeafSpec()]),
# would return [0, 0]. This is useful for part of the vmap implementation:
# a user can pass in vmap(fn, in_dims)(*inputs). `in_dims` should be
# broadcastable to the tree structure of `inputs` and we use
# _broadcast_to_and_flatten to check this.
def _broadcast_to_and_flatten(
    tree: PyTree,
    treespec: TreeSpec,
    is_leaf: Optional[Callable[[PyTree], bool]] = None,
) -> Optional[List[Any]]:
    assert isinstance(treespec, TreeSpec)
    full_tree = tree_unflatten([0] * treespec.num_leaves, treespec)
    try:
        return broadcast_prefix(tree, full_tree, is_leaf=is_leaf)
    except ValueError:
        return None


def treespec_dumps(treespec: TreeSpec, protocol: Optional[int] = None) -> str:
    """Serialize a treespec to a JSON string."""
    if not isinstance(treespec, TreeSpec):
        raise TypeError(
            f"treespec_dumps(spec): Expected `spec` to be instance of "
            f"TreeSpec but got item of type {type(treespec)}."
        )
    from ._pytree import (
        tree_structure as _tree_structure,
        treespec_dumps as _treespec_dumps,
    )

    orig_treespec = _tree_structure(tree_unflatten([0] * treespec.num_leaves, treespec))
    return _treespec_dumps(orig_treespec, protocol=protocol)


def treespec_loads(serialized: str) -> TreeSpec:
    """Deserialize a treespec from a JSON string."""
    from ._pytree import (
        tree_unflatten as _tree_unflatten,
        treespec_loads as _treespec_loads,
    )

    orig_treespec = _treespec_loads(serialized)
    dummy_tree = _tree_unflatten([0] * orig_treespec.num_leaves, orig_treespec)
    treespec = tree_structure(dummy_tree)
    return treespec


class _DummyLeaf:
    def __repr__(self) -> str:
        return "*"


def treespec_pprint(treespec: TreeSpec) -> str:
    dummy_tree = tree_unflatten(
        [_DummyLeaf() for _ in range(treespec.num_leaves)],
        treespec,
    )
    return repr(dummy_tree)


class LeafSpecMeta(type(TreeSpec)):  # type: ignore[misc]
    def __instancecheck__(self, instance: object) -> bool:
        return isinstance(instance, TreeSpec) and instance.is_leaf()


class LeafSpec(TreeSpec, metaclass=LeafSpecMeta):
    def __new__(cls) -> "LeafSpec":
<<<<<<< HEAD
        return optree.treespec_leaf(none_is_leaf=True)  # type: ignore[return-value]
=======
        return optree.treespec_leaf(none_is_leaf=True)  # type: ignore[return-value]


def tree_flatten_with_path(
    tree: PyTree,
    is_leaf: Optional[Callable[[PyTree], bool]] = None,
) -> Tuple[List[Tuple[KeyPath, Any]], TreeSpec]:
    """Flattens a pytree like :func:`tree_flatten`, but also returns each leaf's key path.

    Args:
        tree: a pytree to flatten. If it contains a custom type, that type must be
            registered with an appropriate `tree_flatten_with_path_fn` when registered
            with :func:`register_pytree_node`.
        is_leaf: An extra leaf predicate function that will be called at each
            flattening step. The function should have a single argument with signature
            ``is_leaf(node) -> bool``. If it returns :data:`True`, the whole subtree being treated
            as a leaf. Otherwise, the default pytree registry will be used to determine a node is a
            leaf or not. If the function is not specified, the default pytree registry will be used.
    Returns:
        A tuple where the first element is a list of (key path, leaf) pairs, and the
        second element is a :class:`TreeSpec` representing the structure of the flattened
        tree.
    """
    raise NotImplementedError("KeyPaths are not yet supported in cxx_pytree.")


def tree_leaves_with_path(
    tree: PyTree,
    is_leaf: Optional[Callable[[PyTree], bool]] = None,
) -> List[Tuple[KeyPath, Any]]:
    """Gets the leaves of a pytree like ``tree_leaves`` and returns each leaf's key path.

    Args:
        tree: a pytree. If it contains a custom type, that type must be
            registered with an appropriate `tree_flatten_with_path_fn` when registered
            with :func:`register_pytree_node`.
        is_leaf: An extra leaf predicate function that will be called at each
            flattening step. The function should have a single argument with signature
            ``is_leaf(node) -> bool``. If it returns :data:`True`, the whole subtree being treated
            as a leaf. Otherwise, the default pytree registry will be used to determine a node is a
            leaf or not. If the function is not specified, the default pytree registry will be used.
    Returns:
        A list of (key path, leaf) pairs.
    """
    raise NotImplementedError("KeyPaths are not yet supported in cxx_pytree.")


def tree_map_with_path(
    func: Callable[..., Any],
    tree: PyTree,
    *rests: PyTree,
    is_leaf: Optional[Callable[[PyTree], bool]] = None,
) -> PyTree:
    """Like :func:`tree_map`, but the provided callable takes an additional key path argument.

    Args:
        func: A function that takes ``2 + len(rests)`` arguments, to be applied at the
            corresponding leaves of the pytrees. The first positional argument
            to ``func`` is the key path of the leaf in question. The second
            positional argument is the value of the leaf.
        tree: A pytree to be mapped over, with each leaf providing the first positional
            argument to function ``func``.
        rests: A tuple of pytrees, each of which has the same structure as
            ``tree`` or has ``tree`` as a prefix.
        is_leaf: An extra leaf predicate function that will be called at each
            flattening step. The function should have a single argument with signature
            ``is_leaf(node) -> bool``. If it returns :data:`True`, the whole subtree being treated
            as a leaf. Otherwise, the default pytree registry will be used to determine a node is a
            leaf or not. If the function is not specified, the default pytree registry will be used.

    Returns
        A new pytree with the same structure as ``tree`` but with the value at each leaf given by
        ``func(keypath, x, *xs)`` where ``keypath`` is the key path at the
        corresponding leaf in ``tree``, ``x`` is the value at that leaf, and
        ``xs`` is the tuple of values at corresponding nodes in ``rests``.
    """
    raise NotImplementedError("KeyPaths are not yet supported in cxx_pytree.")


def keystr(kp: KeyPath) -> str:
    """Given a key path, return a pretty-printed representation."""
    raise NotImplementedError("KeyPaths are not yet supported in cxx_pytree.")


def key_get(obj: Any, kp: KeyPath) -> Any:
    """Given an object and a key path, return the value at the key path."""
    raise NotImplementedError("KeyPaths are not yet supported in cxx_pytree.")
>>>>>>> 3baade44
<|MERGE_RESOLUTION|>--- conflicted
+++ resolved
@@ -35,11 +35,8 @@
 import optree
 from optree import PyTreeSpec  # direct import for type annotations
 
-<<<<<<< HEAD
-=======
 from torch.utils._pytree import KeyEntry
 
->>>>>>> 3baade44
 
 __all__ = [
     "PyTree",
@@ -51,17 +48,17 @@
     "FromDumpableContextFn",
     "TreeSpec",
     "LeafSpec",
-<<<<<<< HEAD
-=======
     "keystr",
     "key_get",
->>>>>>> 3baade44
     "register_pytree_node",
     "tree_flatten",
+    "tree_flatten_with_path",
     "tree_unflatten",
     "tree_leaves",
+    "tree_leaves_with_path",
     "tree_structure",
     "tree_map",
+    "tree_map_with_path",
     "tree_map_",
     "tree_map_only",
     "tree_map_only_",
@@ -90,11 +87,8 @@
 DumpableContext = Any  # Any json dumpable text
 ToDumpableContextFn = Callable[[Context], DumpableContext]
 FromDumpableContextFn = Callable[[DumpableContext], Context]
-<<<<<<< HEAD
-=======
 KeyPath = Tuple[KeyEntry, ...]
 FlattenWithKeysFunc = Callable[[PyTree], Tuple[List[Tuple[KeyEntry, Any]], Any]]
->>>>>>> 3baade44
 
 
 def _reverse_args(func: UnflattenFunc) -> OpTreeUnflattenFunc:
@@ -113,6 +107,7 @@
     serialized_type_name: Optional[str] = None,
     to_dumpable_context: Optional[ToDumpableContextFn] = None,
     from_dumpable_context: Optional[FromDumpableContextFn] = None,
+    flatten_with_keys_fn: Optional[FlattenWithKeysFunc] = None,
 ) -> None:
     """Register a container-like type as pytree node.
 
@@ -145,6 +140,9 @@
         ...     lambda children, _: set(children),
         ... )
     """
+    if flatten_with_keys_fn is not None:
+        raise NotImplementedError("KeyPaths are not yet supported in cxx_pytree.")
+
     _private_register_pytree_node(
         cls,
         flatten_fn,
@@ -839,9 +837,6 @@
 
 class LeafSpec(TreeSpec, metaclass=LeafSpecMeta):
     def __new__(cls) -> "LeafSpec":
-<<<<<<< HEAD
-        return optree.treespec_leaf(none_is_leaf=True)  # type: ignore[return-value]
-=======
         return optree.treespec_leaf(none_is_leaf=True)  # type: ignore[return-value]
 
 
@@ -928,5 +923,4 @@
 
 def key_get(obj: Any, kp: KeyPath) -> Any:
     """Given an object and a key path, return the value at the key path."""
-    raise NotImplementedError("KeyPaths are not yet supported in cxx_pytree.")
->>>>>>> 3baade44
+    raise NotImplementedError("KeyPaths are not yet supported in cxx_pytree.")