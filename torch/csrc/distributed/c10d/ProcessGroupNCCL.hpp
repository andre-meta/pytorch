#pragma once

#ifdef USE_C10D_NCCL

#include <chrono>
#include <future>
#include <iostream>
#include <list>
#include <mutex>
#include <thread>
#include <unordered_map>

#include <torch/csrc/distributed/c10d/Backend.hpp>
#include <torch/csrc/distributed/c10d/NCCLUtils.hpp>
#include <torch/csrc/distributed/c10d/Store.hpp>
#include <torch/csrc/distributed/c10d/intra_node_comm.hpp>

#include <ATen/DynamicLibrary.h>
#include <ATen/cuda/CUDAContext.h>
#include <ATen/cuda/CUDAEvent.h>
#include <c10/core/Stream.h>
#include <c10/core/StreamGuard.h>
#include <c10/cuda/CUDACachingAllocator.h>
#include <c10/cuda/CUDAGuard.h>
#include <c10/cuda/CUDAStream.h>

#include <torch/custom_class.h>

namespace c10d {
// Environment variable which controls whether we perform a NCCL healt check
// which ensures communicators are healthy at the beginning of init.
static std::vector<std::string> TORCH_ENABLE_NCCL_HEALTH_CHECK = {
    "TORCH_ENABLE_NCCL_HEALTH_CHECK",
    "ENABLE_NCCL_HEALTH_CHECK"};

// Environment variable which controls whether or not wait() is blocking or
// non-blocking.
static std::vector<std::string> TORCH_NCCL_BLOCKING_WAIT = {
    "TORCH_NCCL_BLOCKING_WAIT",
    "NCCL_BLOCKING_WAIT"};

// Environment variable which controls whether or not we perform Async Error
// Handling with NCCL.
static std::vector<std::string> TORCH_NCCL_ASYNC_ERROR_HANDLING = {
    "TORCH_NCCL_ASYNC_ERROR_HANDLING",
    "NCCL_ASYNC_ERROR_HANDLING"};

// Environment Variable to control whether dumping debug info on watchdog
// timeout is enabled. This variable must be set together with
// TORCH_NCCL_ENABLE_MONITORING=1 and TORCH_NCCL_TRACE_BUFFER_SIZE > 0.
static std::vector<std::string> TORCH_NCCL_DUMP_ON_TIMEOUT = {
    "TORCH_NCCL_DUMP_ON_TIMEOUT"};

// Environment Variable to control whether Desync Debug is enabled.
// This variable must be set together with TORCH_NCCL_ASYNC_ERROR_HANDLING.
static std::vector<std::string> TORCH_NCCL_DESYNC_DEBUG = {
    "TORCH_NCCL_DESYNC_DEBUG",
    "NCCL_DESYNC_DEBUG"};

static std::vector<std::string> TORCH_NCCL_ENABLE_TIMING = {
    "TORCH_NCCL_ENABLE_TIMING",
    "NCCL_ENABLE_TIMING"};

static std::vector<std::string> TORCH_NCCL_ENABLE_MONITORING = {
    "TORCH_NCCL_ENABLE_MONITORING"};

static std::vector<std::string> TORCH_NCCL_HEARTBEAT_TIMEOUT_SEC = {
    "TORCH_NCCL_HEARTBEAT_TIMEOUT_SEC"};

static std::vector<std::string> TORCH_NCCL_TRACE_BUFFER_SIZE = {
    "TORCH_NCCL_TRACE_BUFFER_SIZE"};

<<<<<<< HEAD
static std::vector<std::string> TORCH_NCCL_TIMEOUT_CHECK_MILSEC = {
    "TORCH_NCCL_TIMEOUT_CHECK_MILSEC"};

static std::vector<std::string> TORCH_NCCL_EXTRA_SLEEP_MILSEC = {
    "TORCH_NCCL_EXTRA_SLEEP_MILSEC"};

static std::vector<std::string> TORCH_NCCL_WATCHDOG_CHECK_MILSEC = {
    "TORCH_NCCL_WATCHDOG_CHECK_MILSEC"};

static std::vector<std::string> TORCH_NCCL_TIMEOUT_DUMP_EXTRA_SLEEP = {
    "TORCH_NCCL_TIMEOUT_DUMP_EXTRA_SLEEP"};
=======
static std::vector<std::string> TORCH_NCCL_WAIT_TIMEOUT_DUMP_SLEEP_MILSEC = {
    "TORCH_NCCL_WAIT_TIMEOUT_DUMP_SLEEP_MILSEC"};
>>>>>>> a3e48711

constexpr const char* NCCL_BACKEND_NAME = "nccl";

constexpr const char* TIMEOUT_DUMP = "timeout_dump";

constexpr auto kProcessGroupNCCLDefaultTimeout =
    std::chrono::milliseconds(10 * 60 * 1000);

// NoHandling: do not handle asynchronous NCCL errors
// TearDown: tear down process upon error, see `WorkNCCL::handleException`
// CleanUpOnly: just clean up collectives and abort communicators without
// tearing down process SkipCleanUp: (this is a temporary option and can be
// removed in future) tear down process without cleaning up NCCL communicators.
// This should be used as a last resort in case `ncclCommAbort` itself is
// hanging
enum ErrorHandlingMode {
  NoHandling = 0,
  TearDown = 1,
  CleanUpOnly = 2,
  SkipCleanUp = 3
};

#define SHOULD_CLEAN_UP(a) (a != NoHandling && a != SkipCleanUp)

#define SHOULD_TEAR_DOWN(a) (a != NoHandling && a != CleanUpOnly)

#define PRINT_COLLECTIVE_HASH_SIGNATURE(phase, opType, numel, hashValue)      \
  LOG(WARNING) << logPrefix() << "Hash of " << phase << " to NCCL " << opType \
               << " with size " << numel << " is " << hashValue;

// If set, ProcessGroupNCCL doesn't use recordStream calls to ensure
// caching allocator safety for tensors used on both user-facing and
// internal comm streams.
// Instead, it stashes live references to those tensors until after
// user-facing streams are synced with comm streams.
// See stashed_for_allocator_safety_ below.
static std::vector<std::string> TORCH_NCCL_AVOID_RECORD_STREAMS = {
    "TORCH_NCCL_AVOID_RECORD_STREAMS"};

// If set, ProcessGroupNCCL registers postAlloc and preFree hooks to cuda cache
// allocator so that whenever a tensor is allocated or freed, ProcessGroupNCCL
// can register/deregister the tensor on all available NCCL communicators.
static std::vector<std::string> TORCH_NCCL_USE_TENSOR_REGISTER_ALLOCATOR_HOOK =
    {"TORCH_NCCL_USE_TENSOR_REGISTER_ALLOCATOR_HOOK",
     "NCCL_USE_TENSOR_REGISTER_ALLOCATOR_HOOK"};

// ProcessGroupNCCL implements NCCL bindings for c10d.
//
// All functions of the class are expected to be called in the same order
// across all processes in the process group.  This is the only way that we
// can guarantee to match up the same calls among all processes.
//
// All NCCL functions provided by this class are asynchronous functions. More
// specifically, each NCCL call is scheduled on a separate CUDA stream that is
// different from the current CUDA stream. This is for the purpose of
// achieving potentially concurrency and better performance. As a result,
// it is the callers' responsibility to make sure that the CUDA stream their
// code works on needs to wait for the NCCL operation from
// this class.
//
// This can be done by calling:
//
// either WorkNCCL::wait() or WorkNCCL::synchronize(), both achieves the same
// functionality and are synonyms.
//
// Also note that WorkNCCL::finishedGPUExecution() is a helper function only
// provided by ProcessGroupNCCL to check if the NCCL operation of WorkNCCL has
// finished execution on the GPU (not just scheduled).
//
// Example on using the NCCL process group
//
//   ProcessGroupNCCL pg(store, rank, size);
//   std::shared_ptr<WorkNCCL> work = pg.allreduce(tensors);
//
//   // At this point, NCCL kernel has already by queued successfully
//   // Now, let current stream wait for the NCCL to finish, this function is
//   // async operation as well
//
//   work->wait()
//
//   // Now continue on other work in the current stream.
class TORCH_API ProcessGroupNCCL : public Backend {
 public:
  class WorkNCCL : public Work, public std::enable_shared_from_this<WorkNCCL> {
   public:
    friend struct WorkInfo;

    // Constructor takes a list of CUDA devices
    WorkNCCL(
        const std::vector<at::Device>& devices,
        int rank,
        OpType opType,
        uint64_t seq,
        const char* profilingTitle = nullptr,
        const c10::optional<std::vector<at::Tensor>>& inputs = c10::nullopt,
        bool desyncDebug = false,
        bool enableTiming = false,
        DebugLevel distDebugLevel = DebugLevel::Off);
    // Copy constructor doing partial copy without outputs_. Cleanup thread
    // monitors and removes finished works. However it will deadlock when
    // destructs outputs_ tensors who are view tensors in autograd graph.
    WorkNCCL(const WorkNCCL& w);

    ~WorkNCCL() override;

    // Checks if the NCCL kernel has started to execute.
    bool isStarted();

    // Checks if request has completed. In this specific case of NCCL, it checks
    // if the NCCL operation has completed on the GPU in its own NCCL stream.
    // Non-blocking operation.
    bool isCompleted() override;

    bool isSuccess() const override;

    // Same as calling synchronize() for NCCL work.
    bool wait(std::chrono::milliseconds timeout = kNoTimeout) override;

    void abort() override;

    // Let current stream wait on the completing of the NCCL work
    // Throws on exceptions. Blocking operation, which will wait for work
    // completion.
    void synchronize() override;

    // Synchronize streams by blocking each on the NCCL stream
    void synchronizeStreams();

    // Helper function to handle exception (throw if needed).
    void handleException(ErrorHandlingMode asyncErrorHandling);

    // Helper function that checks if the NCCL kernels have finished
    // execution on the GPUs
    bool finishedGPUExecution();

    // Get a Future object that will be marked as completed internally.
    c10::intrusive_ptr<c10::ivalue::Future> getFuture() override;

    float getDuration() const override;

    uint64_t getSequencenumber() const override;

    const std::string& logPrefix() const;

    // Helper function that sets an exception_ptr on the WorkNCCL object.
    void setException(std::exception_ptr exception_ptr);

    // Helper function that returns True if the WorkNCCL object has timed out
    // and False otherwise.
    // In case of timeout, set exception on the WorkNCCL object.
    bool checkTimeout(
        c10::optional<std::chrono::milliseconds> timeout = c10::nullopt);

    std::vector<at::Tensor> result() override;

   protected:
    // The cached list of CUDA devices to operate on
    std::vector<at::Device> devices_;

    // The start CUDA events of NCCL operator tracking this work item on
    // multiple CUDA devices. These start CUDA events are needed by desync
    // debugging if enabled.
    std::shared_ptr<std::vector<at::cuda::CUDAEvent>> ncclStartEvents_;

    // The end CUDA events of NCCL operator tracking this work item on
    // multiple CUDA devices.
    std::shared_ptr<std::vector<at::cuda::CUDAEvent>> ncclEndEvents_;

    // The NCCL communicators used for this work item.
    std::vector<std::shared_ptr<NCCLComm>> ncclComms_;

    // Tensors used for barrier op
    std::vector<at::Tensor> barrierTensors_;

    // Clone of blockingWait_ from ProcessGroupNCCL.
    bool blockingWait_ = false;

    // Clone of avoidRecordStreams_ from ProcessGroupNCCL.
    bool avoidRecordStreams_ = false;

    // Clone of opTimeout_ from ProcessGroupNCCL.
    std::chrono::milliseconds opTimeout_;

    // Time point representing when the work started.
    std::chrono::time_point<std::chrono::steady_clock> workStartTime_;

    // Record the collective sequential number.
    uint64_t seq_;

    // Indicates if the nccl start event has been updated to the store trace.
    // This will be used by desync debug.
    bool startTraceUpdated_{false};

    // Record collective sizes for debug. We only record the size on the first
    // device as multi-device per process is deprecated
    size_t numelIn_ = -1;
    size_t numelOut_ = -1;

    // Wrapper method for the static checkForNCCLErrors which can be overridden
    // for tests.
    virtual std::exception_ptr checkForNCCLErrors(
        const std::vector<std::shared_ptr<NCCLComm>>& ncclComms) const;

    friend std::ostream& operator<<(
        std::ostream& output,
        const WorkNCCL& workNCCL);

   private:
    // Helper function for synchronize
    void synchronizeInternal(std::chrono::milliseconds timeout);

    // Checks for NCCL errors and sets an appropriate exception_ptr.
    void checkAndSetException();

    // Just checks whether GPU execution has started, without modifying
    // exception_ptr.
    bool startedGPUExecutionInternal() const;

    // Just checks whether GPU execution has completed, without modifying
    // exception_ptr.
    bool finishedGPUExecutionInternal() const;

    // Reference to the store so that we can write aborted communicators
    // to the store.
    c10::intrusive_ptr<Store> store_;

    // Store a reference to NCCL collective's outputs, used by result and to
    // give a more descriptive message when representing the Work as a string.
    std::shared_ptr<std::vector<at::Tensor>> outputs_;

    // TORCH_NCCL_AVOID_RECORD_STREAMS implementation helper.
    // Stores references to participating non-output tensors (ie inputs,
    // flattened intermediates).
    // We'll clear this list in synchronizeStreams, just after user-facing
    // stream(s) are synced with the nccl work stream(s).
    // By keeping these refs (as well as outputs_) alive until after the
    // collective's work rejoins the user-facing streams, we achieve
    // caching allocator safety without any recordStream calls.
    // For in-place collectives, some refs stashed here may alias outputs_,
    // but that doesn't do any harm.
    std::shared_ptr<std::vector<at::Tensor>> stashed_for_allocator_safety_;

    // The future returned by getFuture.
    c10::intrusive_ptr<at::ivalue::Future> future_;

    bool timingEnabled_;
    // unique id used to tell the trace buffer that this
    // work has completed
    c10::optional<uint64_t> trace_id_;
    DebugLevel distDebugLevel_;
    friend class ProcessGroupNCCL;
  };

  class CoalescedWorkNCCL
      : public Work,
        public std::enable_shared_from_this<CoalescedWorkNCCL> {
   public:
    // Constructor takes a list of WorkNCCL works
    CoalescedWorkNCCL(
        std::vector<ProcessGroupNCCL::WorkNCCL> works,
        int rank,
        OpType opType);

    ~CoalescedWorkNCCL() override;

    // Same as calling synchronize() for NCCL work.
    bool wait(std::chrono::milliseconds timeout = kNoTimeout) override;

   protected:
    // The cached list of CUDA devices to operate on
    std::vector<ProcessGroupNCCL::WorkNCCL> works_;

    friend class ProcessGroupNCCL;
  };

  struct Options : Backend::Options {
    // NOTE: timeout in ProcessGroupNCCL::Options denote the timeout for
    // operations. This is only used when blockingWait_ is enabled.
    explicit Options(bool is_high_priority_stream = false);

    // return intrusive_ptr of the object
    static c10::intrusive_ptr<Options> create(
        bool is_high_priority_stream = false) {
      return c10::make_intrusive<Options>(is_high_priority_stream);
    }

    // Schedule NCCL operations on high priority CUDA streams
    bool is_high_priority_stream;

#ifdef NCCL_HAS_COMM_NONBLOCKING
    // Configure ranks
    ncclConfig_t config = NCCL_CONFIG_INITIALIZER;
#endif

    // Optional "parent" backend and color to create communicators from
    // via `ncclCommSplit`
    std::shared_ptr<ProcessGroupNCCL> split_from;
    int64_t split_color{0};
    std::vector<uint64_t> global_ranks_in_group;
  };

  // If you wish to create multiple process groups, each with a potentially
  // different rank and size, you can do so by passing a new store instance
  // to each one. If you have only a single store object, you can
  // use the `c10d::PrefixStore` to derive scoped instances.
  // This is also what the Python API in torch.distributed does.
  //
  // The process group instance keeps a reference to the store because
  // it may be used long after the constructor runs. In fact, the constructor
  // doesn't create any NCCL communicators. A single NCCL communicator can
  // only be used on a specific set of devices, and are therefore created
  // on-demand when a collective runs. If another collective is executed later,
  // against a different set of devices, the process group creates another NCCL
  // communicator. These NCCL communicators are cached and reused if possible.
  //
  ProcessGroupNCCL(
      const c10::intrusive_ptr<Store>& store,
      int rank,
      int size,
      c10::intrusive_ptr<Options> options = Options::create());

  // This constructor includes the deprecated `groupName` argument.
  // If you have existing code that uses the `groupName`, you can replace
  // it by specifying a `c10d::PrefixStore(groupName, store)` for store.
  C10_DEPRECATED ProcessGroupNCCL(
      const c10::intrusive_ptr<Store>& store,
      int rank,
      int size,
      const std::string& groupName,
      c10::intrusive_ptr<Options> options = Options::create())
      : ProcessGroupNCCL(store, rank, size, options) {}

  ~ProcessGroupNCCL() override;

  c10::intrusive_ptr<Options> getOptions() {
    return options_;
  }

  const std::string getBackendName() const override {
    return std::string(NCCL_BACKEND_NAME);
  }

  bool supportsSplitting() const override {
    return true;
  }

  void startCoalescing() override;

  c10::intrusive_ptr<Work> endCoalescing() override;

  c10::intrusive_ptr<Work> broadcast(
      std::vector<at::Tensor>& tensors,
      const BroadcastOptions& opts = BroadcastOptions()) override;

  c10::intrusive_ptr<Work> _broadcast_oop(
      std::vector<at::Tensor>& outputTensors,
      std::vector<at::Tensor>& inputTensors,
      const BroadcastOptions& opts = BroadcastOptions());

  c10::intrusive_ptr<Work> allreduce_sparse(
      std::vector<at::Tensor>& tensors,
      const AllreduceOptions& opts = AllreduceOptions()) override;

  c10::intrusive_ptr<Work> allreduce(
      std::vector<at::Tensor>& tensors,
      const AllreduceOptions& opts = AllreduceOptions()) override;

  c10::intrusive_ptr<Work> allreduce_coalesced(
      std::vector<at::Tensor>& tensors,
      const AllreduceCoalescedOptions& opts =
          AllreduceCoalescedOptions()) override;

  c10::intrusive_ptr<Work> reduce(
      std::vector<at::Tensor>& tensors,
      const ReduceOptions& opts = ReduceOptions()) override;

  c10::intrusive_ptr<Work> _reduce_oop(
      std::vector<at::Tensor>& outputTensors,
      std::vector<at::Tensor>& inputTensors,
      const ReduceOptions& opts = ReduceOptions());

  c10::intrusive_ptr<Work> allgather(
      std::vector<std::vector<at::Tensor>>& outputTensors,
      std::vector<at::Tensor>& inputTensors,
      const AllgatherOptions& opts = AllgatherOptions()) override;

  c10::intrusive_ptr<Work> _allgather_base(
      at::Tensor& outputbuffer,
      at::Tensor& inputbuffer,
      const AllgatherOptions& opts = AllgatherOptions()) override;

  c10::intrusive_ptr<Work> allgather_coalesced(
      std::vector<std::vector<at::Tensor>>& outputTensorLists,
      std::vector<at::Tensor>& inputTensors,
      const AllgatherOptions& opts = AllgatherOptions()) override;

  c10::intrusive_ptr<Work> allgather_into_tensor_coalesced(
      std::vector<at::Tensor>& outputs,
      std::vector<at::Tensor>& inputs,
      const AllgatherOptions& opts = AllgatherOptions()) override;

  c10::intrusive_ptr<Work> reduce_scatter(
      std::vector<at::Tensor>& outputTensors,
      std::vector<std::vector<at::Tensor>>& inputTensors,
      const ReduceScatterOptions& opts = ReduceScatterOptions()) override;

  c10::intrusive_ptr<Work> _reduce_scatter_base(
      at::Tensor& outputTensor,
      at::Tensor& inputTensor,
      const ReduceScatterOptions& opts = ReduceScatterOptions()) override;

  c10::intrusive_ptr<Work> reduce_scatter_tensor_coalesced(
      std::vector<at::Tensor>& outputs,
      std::vector<at::Tensor>& inputs,
      const ReduceScatterOptions& opts = ReduceScatterOptions()) override;

  c10::intrusive_ptr<Work> barrier(
      const BarrierOptions& opts = BarrierOptions()) override;

  c10::intrusive_ptr<Work> alltoall_base(
      at::Tensor& outputTensor,
      at::Tensor& inputTensor,
      std::vector<int64_t>& outputSplitSizes,
      std::vector<int64_t>& inputSplitSizes,
      const AllToAllOptions& opts = AllToAllOptions()) override;

  c10::intrusive_ptr<Work> alltoall(
      std::vector<at::Tensor>& outputTensors,
      std::vector<at::Tensor>& inputTensors,
      const AllToAllOptions& opts = AllToAllOptions()) override;

  c10::intrusive_ptr<Work> send(
      std::vector<at::Tensor>& tensors,
      int dstRank,
      int tag) override;

  c10::intrusive_ptr<Work> recv(
      std::vector<at::Tensor>& tensors,
      int srcRank,
      int tag) override;

  void groupStart();

  void groupEnd();

  void groupEndNonblocking(std::vector<std::shared_ptr<NCCLComm>> comms);

  // Unsupported Ops
  c10::intrusive_ptr<Work> gather(
      std::vector<std::vector<at::Tensor>>& outputTensors,
      std::vector<at::Tensor>& inputTensors,
      const GatherOptions& opts = GatherOptions()) override;

  c10::intrusive_ptr<Work> scatter(
      std::vector<at::Tensor>& outputTensors,
      std::vector<std::vector<at::Tensor>>& inputTensors,
      const ScatterOptions& opts = ScatterOptions()) override;

  c10::intrusive_ptr<Work> recvAnysource(
      std::vector<at::Tensor>& tensors,
      int tag) override;

  // Agrees on an initial sequence number for the whole group by having rank 0
  // create it and broadcast it to other ranks using the store.
  void setSequenceNumberForGroup() override;

  // Retrieves the current sequence number for the whole group, which should be
  // in sync. If the returned number is not consistent across the group, it
  // may indicate that there is some sort of collective desynchronization.
  uint64_t getSequenceNumberForGroup() override;

  // Return the total number of splits the communicators held by this process
  // group have performed.
  uint64_t getCommSplitCounter() const;

  void registerOnCompletionHook(
      std::function<void(std::shared_ptr<WorkInfo>)>&& hook) override;
  void waitForPendingWorks() override;

  void enableCollectivesTiming() override;

  // Provide an API for users to define their own ways to store NCCL debug info.
  void registerDebugInfoWriter(std::unique_ptr<DebugInfoWriter> writer);

  // Helper function for iteratively aborting communicators in the provided map
  void abortCommsFromMap(
      std::unordered_map<std::string, std::vector<std::shared_ptr<NCCLComm>>>&
          ncclCommsMap,
      c10::optional<std::string> abortReason);

  c10::intrusive_ptr<intra_node_comm::IntraNodeComm> initIntraNodeComm();

  // Provides an API to abort the ProcessGroup (similar to ncclCommAbort)
  // instead of relying on ProcessGroupNCCL destructor.
  void abort(c10::optional<std::string> abortReason = c10::nullopt);

  void shutdown();

  void eagerConnectSingleDevice(at::Device device) override;

  void performNocolorSplit(at::Device device);

 protected:
  // Helper that broadcasts nccl unique ID to all ranks through the store
  void broadcastUniqueNCCLID(
      ncclUniqueId* ncclID,
      bool isSingleP2POp,
      const std::string& devicesKey,
      int p2pRank);

  // Helper that either looks up the cached NCCL communicators or creates
  // a new set of NCCL communicators as a cache entry
  std::vector<std::shared_ptr<NCCLComm>>& getNCCLComm(
      const std::string& devicesKey,
      const std::vector<at::Device>& devices,
      OpType opType,
      int p2pRank = 0,
      bool isSendRecvSelf = false);

  // Wrapper method which can be overridden for tests.
  virtual std::exception_ptr checkForNCCLErrors(
      const std::vector<std::shared_ptr<NCCLComm>>& ncclComms);

  virtual c10::intrusive_ptr<ProcessGroupNCCL::WorkNCCL> initWork(
      std::vector<at::Device> devices,
      int rank,
      OpType opType,
      const char* profilingTitle = nullptr,
      const std::vector<at::Tensor>& inputs = {},
      const std::vector<at::Tensor>& outputs = {});

  virtual c10::intrusive_ptr<ProcessGroupNCCL::CoalescedWorkNCCL>
  initCoalescedWork(
      const std::vector<c10::intrusive_ptr<Work>>& works,
      int rank,
      OpType opType);

 private:
  int globalRankStart;
  int globalRankStride;

  // Helper that encapsulates work shared across all collective communication
  // primitives.  The callbacks have the following signatures:
  //
  //    ncclResult_t fn(at::Tensor& input, at::Tensor& output,
  //                    ncclComm_t, at::cuda::CUDAStream&);
  //    void {pre,post}(std::vector<at::cuda::CUDAStream&>);
  template <typename Fn>
  c10::intrusive_ptr<Work> collective(
      std::vector<at::Tensor>& input,
      std::vector<at::Tensor>& output,
      Fn fn,
      OpType opType,
      const char* profilingTitle = nullptr,
      bool avoidRecordStreams = false);

  template <typename Fn, typename PreProcess, typename PostProcess>
  c10::intrusive_ptr<Work> collective(
      std::vector<at::Tensor>& input,
      std::vector<at::Tensor>& output,
      Fn fn,
      PreProcess pre,
      PostProcess post,
      OpType opType,
      const char* profilingTitle = nullptr,
      bool avoidRecordStreams = false);

  // Helper that encapsulates work shared across point-to-point communication
  // primitives. It is the same structure as the helper used for collective
  // communication primitives.
  template <typename Fn>
  c10::intrusive_ptr<Work> pointToPoint(
      std::vector<at::Tensor>& tensor,
      Fn fn,
      int peer,
      OpType opType,
      const char* profilingTitle = nullptr);
  template <typename Fn, typename PreProcess, typename PostProcess>
  c10::intrusive_ptr<Work> pointToPoint(
      std::vector<at::Tensor>& tensor,
      Fn fn,
      int peer,
      OpType opType,
      PreProcess pre,
      PostProcess post,
      const char* profilingTitle);

  c10::intrusive_ptr<Work> allreduce_impl(
      std::vector<at::Tensor>& tensors,
      const AllreduceOptions& opts = AllreduceOptions());

  // Checks for NCCL errors on each of the communicators and returns an
  // appropriate exception_ptr (nullptr if no errors).
  static std::exception_ptr checkForNCCLErrorsInternal(
      const std::vector<std::shared_ptr<NCCLComm>>& ncclComms);

  // Function that runs as part of a separate thread and checks for errors on
  // NCCL communicators. We need a separate thread to check for NCCL errors
  // since we can't rely on the user calling certain methods like wait(),
  // isCompleted() etc. to detect and remediate errors. In addition to this, we
  // need a mechanism to safely abort and remove NCCL communicators from our
  // cache. This can be done cleanly by having a thread for the ProcessGroupNCCL
  // class. Attempting to modify the communicator cache from the WorkNCCL class
  // might run into issues with object lifetime since the ProcessGroupNCCL
  // object might get destroyed before the WorkNCCL object.
  void ncclCommWatchdog();

  // Return the CUDA device most likely associated with this backend.
  // If we aren't bound to a specific device, there is no strict
  // guarantee that this heuristic is the correct assignment of ranks
  // to GPUs that Python layers use, but in practice it tends to be.
  // Fortunately we don't rely on this for correctness of any tensor
  // operations, just for ancillary uses like health checks and
  // barriers.
  at::Device guessDeviceForRank() const;

  // Performs a health check by initializing dummy NCCL communicators and then
  // destroying them. This will help indicate and signal any NCCL-related issues
  // prior to the first collective. The actual initialization and subsequent
  // destruction is ran on a separate thread and the main thread is signalled
  // about timeouts/errors to report to the application.
  void runHealthCheck();

  // Destroys initialized NCCL communicators in devNCCLComMap_ given by input
  // key. Throws if there are no communicators to destroy. Also removes
  // communicators from the cache and clears used device indices.
  void destroyNCCLComms(const std::string& devNCCLCommMapKey);

  // Watchdog's inside loop.
  // Takes care of cleaning up completed work, and aborting upon failure or
  // timeout.
  void watchdogHandler();

  void runHookLoop();

  // In the timeout case and we will dump debug info such as the NCCL flight
  // recorder to storage. Down the road, if we have more complicated or blocking
  // operations, we might need to use a side thread to do it.
  bool dumpDebuggingInfo();

  // Desync debug helper
  void logWorkStart(WorkNCCL& work);

  // Desync debug helper
  void logWorkEnd(WorkNCCL& work);

  // Generates a prefix that is unique to this process group and rank, for
  // disambiguating logs
  std::string createLogPrefix() const;

  // Returns the unique prefix created in createLogPrefix
  const std::string& logPrefix() const;

  // Returns the global rank of the device. This function assumes that users
  // always create a default global process group(PG) which includes all
  // devices. It is called in the constructor of ProcessGroupNCCL, so it always
  // return the rank_ of the the very first PG created, aka, default global PG.
  const int& globalRank() const;

 protected:
  // Function that runs as part of a separate thread aside from watchdog
  // thread because we need to check the heartbeat from watchdog thread
  // so that when we get stuck in some NCCL/CUDA calls,
  // we can dump the debugging information and abort the process.
  virtual void heartbeatMonitor();

  // Function that directly trigger std::abort so that the whole process
  // gets terminated.
  virtual void terminateProcess(std::string errMsg);

  // Create a thread that dumps debug info to the file specified as
  // ${TORCH_NCCL_DEBUG_INFO_TEMP_FILE}{$RANK}
  // Serializes all dumping activity, but allows concurrent calls.
  // Each call returns a future, which can be checked or waited on
  // for dump completion.
  std::future<bool> launchAsyncDebugDump();

  // Helper to wait up to the specified timeout and then abandon the dump.
  // Logs on timeout, and asserts the future's status is as expected.
  void waitForDumpOrTimeout(std::future<bool>& fut, size_t timeout_sec = 30);

  // When watchdog timeout, this function will be called and return debug info
  // for users. For now we only get information from retrieveDesyncReport.
  // We are working on enabling more useful debug information for watchdog
  // timeout.
  virtual std::string getNCCLWatchdogDebugInfo();

  static const int64_t kWatchdogThreadSleepMillis;

  // The store is used to broadcast the NCCL unique ID of rank 0.
  c10::intrusive_ptr<Store> store_;

  bool storeError_{false};

  const c10::intrusive_ptr<Options> options_;

  // The number of NCCL communicators that have been created during
  // the lifetime of this process group. This sequence number is
  // used to scope keys used in the store.
  uint64_t ncclCommCounter_{0};

  // The store keys to trace the last NCCL collective kernel CUDA events - start
  // event and end event respectively. These are used to do desync root cause
  // analysis.
  const std::string traceKeyStart_;
  const std::string traceKeyEnd_;

  // The NCCL communicator that the process group has cached.
  //
  // For collective operations:
  // The key is a list of GPU devices that an operation is operating on
  // The GPU devices are stored in a device sequence and the cache NCCL
  // communicator is associated with this GPU device sequence
  //
  // e.g. If the process group op only uses device 0, then the value of
  // the used device string stored (value of the hashmap) would be "0".
  //
  //      If the process group op uses device 0 - 7 and the each tensor of the
  //      input tensor list is on device, 0, 1, 2, 3, 4, 5, 6, 7 separately,
  //      then the value of the used device string (key) stored would be
  //      "0,1,2,3,4,5,6,7"
  //
  //      If the process group op uses device 0 - 7 and the each tensor of the
  //      input tensor list is on device, 0, 4, 5, 6, 7, 1, 2, 3 separately,
  //      then the value of the used device string stored would be
  //      "0,4,5,6,7,1,2,3"
  //
  //      Note that the order of the device for the tensor list matters.
  //
  // For point-to-point operations:
  // The key is a string of my current rank and the peer process rank.
  // e.g. If process 1 and process 2 are involved in a point-to-point
  // communication, the key will be "1:2" on both processes. Note: this is for
  // the scenario where there is only 1 GPU per process. When it comes to
  // multiple GPUs per process, this part may need to redesigned.
  std::unordered_map<std::string, std::vector<std::shared_ptr<NCCLComm>>>
      devNCCLCommMap_;

  // The NCCL communicators currently in process of being initialized.
  std::unordered_map<std::string, std::vector<std::shared_ptr<NCCLComm>>>
      inInitializationCommMap_;

  // Map from ncclUniqueId to appropriate communicator.
  std::unordered_map<std::string, std::vector<std::shared_ptr<NCCLComm>>>
      ncclIdToCommMap_;

  // Mutex to guard maps like devNCCLCommMap_ and ncclIdToCommMap_.
  std::mutex mutex_;

  // Heartbeat of watchdog thread.
  uint64_t heartbeat_;

  // The time interval used for deciding whether there is no watchdog heartbeat.
  int heartbeatTimeoutInSec_;

<<<<<<< HEAD
  int timeoutCheckInMilSec_;

  int extraSleepInMilSec_;

  int watchdogCheckInMilSec_;
=======
  // Extra time of sleep when waiting for timeout dump to finish.
  int waitTimeoutDumpSleepInMilSec_;
>>>>>>> a3e48711

  // Size of ring buffer where we store NCCL Traces for debugging.
  int ncclTraceBufferSize_;

  // We gate the heartbeat monitor thread so that we can roll it out gradually.
  std::atomic<bool> monitorThreadEnabled_;

  bool timoutDumpExtraSleep_;

  // Monitor thread which checks the heartbeat of Watchdog thread.
  // If the monitor thread finds there is no heartbeat, it will dump debug info
  // and then kill the watchdog thread to avoid hang.
  std::thread ncclHeartbeatMonitorThread_;

  // Watchdog thread which looks for errors on the cached NCCL communicators.
  std::thread ncclCommWatchdogThread_;

  std::thread onCompletionHookThread_;

  // Whether or not we should terminate the watchdog and workCleanup threads.
  std::atomic<bool> terminateProcessGroup_;

  // Whether or not we should terminate the heartbeat monitoring threads.
  std::atomic<bool> terminateHeartbeatMonitorThread_;

  // Whether we are in the shutdown mode when we are trying to get debug info,
  // such as desync report.
  std::atomic<bool> collectiveDebugInfoMode_;

  // Whether there are hooks pending to be fired
  std::atomic<bool> hasPendingHooks_;

  // Mutex to Guard workMetaList_
  std::mutex workMetaListMutex_;

  // Mutex to Guard monitorWakeUpCV_
  std::mutex monitorMutex_;

  bool writeDebugInfo_ = false;

  // Condition Variable for watchdog thread sleep
  std::condition_variable workMetaListCV_;

  // Condition Variable for monitor thread to wake up early
  std::condition_variable monitorWakeUpCV_;

  // Vector to Store WorkNCCL pointers
  std::list<ProcessGroupNCCL::WorkNCCL> workMetaList_;

  std::chrono::time_point<std::chrono::steady_clock> lastWorkListUpdateTime_;

  // Mutex to Guard workMetaList_
  std::mutex completedWorkListMutex_;

  // Condition Variable for watchdog thread sleep
  std::condition_variable completedWorkListCV_;

  std::list<ProcessGroupNCCL::WorkNCCL> completedWorkList_;

  // Add Work Pointer to workVector
  void workEnqueue(c10::intrusive_ptr<ProcessGroupNCCL::WorkNCCL>);

  // The CUDA streams used by NCCL kernels
  std::unordered_map<std::string, std::vector<at::cuda::CUDAStream>>
      ncclStreams_;

  // The CUDA events used to sync NCCL streams
  std::unordered_map<std::string, std::vector<at::cuda::CUDAEvent>> ncclEvents_;

  // Device Indexes used for all collectives in this group
  std::set<int> usedDeviceIdxs_;

  // Flag to denote if a coalescing groupStart/groupEnd block is active
  int coalescing_state_ = 0;

  // Stores device indexes for all collectives run inside a coalescing block
  std::vector<std::vector<at::Device>> coalescedDevices_;

  // Stores communicators for all collectives run inside a coalescing block
  std::vector<std::vector<std::shared_ptr<NCCLComm>>> coalescedComms_;

  // map from the key: "group name + pg counter (ID)" to the
  // unique NCCL ID count. This needs to be group and pg specific
  //
  // For each process group, we need a uniform unique NCCL ID counter to ensure
  // that NCCL operation in this process group can be completed successfully.
  // Since each process group ID belongs to a group name, the key to this map
  // is a combination of group name and ProcessGroupNCCL ID.
  static std::unordered_map<std::string, ssize_t> pgUniqueNCCLIDCnt_;

  // map from group name to the pg counter (ID) within that group
  //
  // For each group with the "group name" (which is the key), we need to
  // keep track of a unique process group ID when creating a new
  // ProcessGroupNCCL for this "group name". Therefore, the value of this
  // map keeps the unique ProcessGroupNCCL's ID for a specific group with
  // the "group name". The reason we need a per-group process group ID counter
  // is that different group can have different ranks and we need ensure that
  // each group has its own uniform process group ID for all its ranks.
  static std::unordered_map<std::string, ssize_t> processGroupCounterMap_;

  // Whether or not wait() and synchronize() are blocking operations that wait
  // for the operation to complete.
  bool blockingWait_ = false;

  // Whether or not to hook the cache allocator to register all allocated
  // tensors
  bool useTensorRegisterAllocatorHook_ = false;

  // Whether or not the workCleanupThread is used to perform async error
  // handling.
  ErrorHandlingMode asyncErrorHandling_ = NoHandling;

  // Whether or not to enable timeout root cause analysis.
  bool desyncDebug_;

  // Whether or not to dump debug info on timeout
  bool dumpOnTimeout_;

  // Whether or not to create start CUDAEvent and enable timing for start
  // and end events. Note that enableTiming_ is always true if desyncDebug_
  // is set to true.
  std::atomic<bool> enableTiming_;

  // Flag to enable the print of hash value of input/output of collectives for
  // verification.
  std::atomic<bool> enableCollecticeHashDebug_;

  // Whether or not TORCH_NCCL_AVOID_RECORD_STREAMS was set
  bool avoidRecordStreams_ = false;

  // Set of communicators that this process group has aborted and their
  // ncclUniqueId has been written to the store. We don't need a lock
  // for this map since only the watchdog thread accesses this set. The
  // set contains the string representation of ncclUniqueId.
  std::unordered_set<std::string> abortedComms_;

  // The number of active ncclGroupStart() calls. This counter will be increased
  // by 1 when ncclGroupStart() is called and decreased by 1 when ncclGroupEnd()
  // is called.
  static thread_local uint64_t ncclActiveGroupCounter_;

  // Counting for the sequential number of NCCL collective call.
  uint64_t seq_{0};

  std::exception_ptr watchDogException_ = nullptr;

  // The callback function to store NCCL debug info.
  std::unique_ptr<DebugInfoWriter> debugInfoWriter_ = nullptr;

  size_t uid_;

  std::string logPrefix_;

  c10::intrusive_ptr<intra_node_comm::IntraNodeComm> intraNodeComm_;
};

TORCH_API std::string dump_nccl_trace();

} // namespace c10d

#endif // USE_C10D_NCCL<|MERGE_RESOLUTION|>--- conflicted
+++ resolved
@@ -70,22 +70,14 @@
 static std::vector<std::string> TORCH_NCCL_TRACE_BUFFER_SIZE = {
     "TORCH_NCCL_TRACE_BUFFER_SIZE"};
 
-<<<<<<< HEAD
+static std::vector<std::string> TORCH_NCCL_WAIT_TIMEOUT_DUMP_SLEEP_MILSEC = {
+    "TORCH_NCCL_WAIT_TIMEOUT_DUMP_SLEEP_MILSEC"};
+
 static std::vector<std::string> TORCH_NCCL_TIMEOUT_CHECK_MILSEC = {
     "TORCH_NCCL_TIMEOUT_CHECK_MILSEC"};
 
-static std::vector<std::string> TORCH_NCCL_EXTRA_SLEEP_MILSEC = {
-    "TORCH_NCCL_EXTRA_SLEEP_MILSEC"};
-
 static std::vector<std::string> TORCH_NCCL_WATCHDOG_CHECK_MILSEC = {
     "TORCH_NCCL_WATCHDOG_CHECK_MILSEC"};
-
-static std::vector<std::string> TORCH_NCCL_TIMEOUT_DUMP_EXTRA_SLEEP = {
-    "TORCH_NCCL_TIMEOUT_DUMP_EXTRA_SLEEP"};
-=======
-static std::vector<std::string> TORCH_NCCL_WAIT_TIMEOUT_DUMP_SLEEP_MILSEC = {
-    "TORCH_NCCL_WAIT_TIMEOUT_DUMP_SLEEP_MILSEC"};
->>>>>>> a3e48711
 
 constexpr const char* NCCL_BACKEND_NAME = "nccl";
 
@@ -841,19 +833,13 @@
   // The time interval used for deciding whether there is no watchdog heartbeat.
   int heartbeatTimeoutInSec_;
 
-<<<<<<< HEAD
+  int waitTimeoutDumpSleepInMilSec_;
+
   int timeoutCheckInMilSec_;
 
-  int extraSleepInMilSec_;
-
   int watchdogCheckInMilSec_;
-=======
-  // Extra time of sleep when waiting for timeout dump to finish.
-  int waitTimeoutDumpSleepInMilSec_;
->>>>>>> a3e48711
 
   // Size of ring buffer where we store NCCL Traces for debugging.
-  int ncclTraceBufferSize_;
 
   // We gate the heartbeat monitor thread so that we can roll it out gradually.
   std::atomic<bool> monitorThreadEnabled_;
