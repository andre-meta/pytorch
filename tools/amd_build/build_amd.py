#!/usr/bin/env python3


import argparse
import os
import sys

sys.path.append(
    os.path.realpath(
        os.path.join(
            __file__, os.path.pardir, os.path.pardir, os.path.pardir, "torch", "utils"
        )
    )
)

from hipify import hipify_python  # type: ignore[import]

parser = argparse.ArgumentParser(
    description="Top-level script for HIPifying, filling in most common parameters"
)
parser.add_argument(
    "--out-of-place-only",
    action="store_true",
    help="Whether to only run hipify out-of-place on source files",
)

parser.add_argument(
    "--project-directory",
    type=str,
    default="",
    help="The root of the project.",
    required=False,
)

parser.add_argument(
    "--output-directory",
    type=str,
    default="",
    help="The directory to store the hipified project",
    required=False,
)

parser.add_argument(
    "--extra-include-dir",
    type=str,
    default=[],
    nargs="+",
    help="The list of extra directories in caffe2 to hipify",
    required=False,
)

args = parser.parse_args()

amd_build_dir = os.path.dirname(os.path.realpath(__file__))
proj_dir = os.path.join(os.path.dirname(os.path.dirname(amd_build_dir)))

if args.project_directory:
    proj_dir = args.project_directory

out_dir = proj_dir
if args.output_directory:
    out_dir = args.output_directory

includes = [
    "caffe2/operators/*",
    "caffe2/sgd/*",
    "caffe2/image/*",
    "caffe2/transforms/*",
    "caffe2/video/*",
    "caffe2/distributed/*",
    "caffe2/queue/*",
    "caffe2/contrib/aten/*",
    "binaries/*",
    "caffe2/**/*_test*",
    "caffe2/core/*",
    "caffe2/db/*",
    "caffe2/utils/*",
    "caffe2/contrib/gloo/*",
    "caffe2/contrib/nccl/*",
    "c10/cuda/*",
    "c10/cuda/test/CMakeLists.txt",
    "modules/*",
    "third_party/nvfuser/*",
    # PyTorch paths
    # Keep this synchronized with is_pytorch_file in hipify_python.py
    "aten/src/ATen/cuda/*",
    "aten/src/ATen/native/cuda/*",
    "aten/src/ATen/native/cudnn/*",
    "aten/src/ATen/native/quantized/cudnn/*",
    "aten/src/ATen/native/nested/cuda/*",
    "aten/src/ATen/native/sparse/cuda/*",
    "aten/src/ATen/native/quantized/cuda/*",
    "aten/src/ATen/native/transformers/cuda/attention_backward.cu",
    "aten/src/ATen/native/transformers/cuda/attention.cu",
    "aten/src/ATen/native/transformers/cuda/sdp_utils.cpp",
    "aten/src/ATen/native/transformers/cuda/sdp_utils.h",
    "aten/src/ATen/native/transformers/cuda/mem_eff_attention/debug_utils.h",
    "aten/src/ATen/native/transformers/cuda/mem_eff_attention/gemm_kernel_utils.h",
    "aten/src/ATen/native/transformers/cuda/mem_eff_attention/pytorch_utils.h",
    "aten/src/ATen/native/transformers/cuda/flash_attn/flash_api.h",
    "aten/src/THC/*",
    "aten/src/ATen/test/*",
    # CMakeLists.txt isn't processed by default, but there are a few
    # we do want to handle, so explicitly specify them
    "aten/src/THC/CMakeLists.txt",
    "torch/*",
    "tools/autograd/templates/python_variable_methods.cpp",
]

includes = [os.path.join(proj_dir, include) for include in includes]

for new_dir in args.extra_include_dir:
    abs_new_dir = os.path.join(proj_dir, new_dir)
    if os.path.exists(abs_new_dir):
        abs_new_dir = os.path.join(abs_new_dir, "**/*")
        includes.append(abs_new_dir)

ignores = [
    "caffe2/operators/depthwise_3x3_conv_op_cudnn.cu",
    "caffe2/operators/pool_op_cudnn.cu",
    "*/hip/*",
    # These files are compatible with both cuda and hip
    "aten/src/ATen/core/*",
    # Correct path to generate HIPConfig.h:
    #   CUDAConfig.h.in -> (amd_build) HIPConfig.h.in -> (cmake) HIPConfig.h
    "aten/src/ATen/cuda/CUDAConfig.h",
    "third_party/nvfuser/csrc/codegen.cpp",
    "third_party/nvfuser/runtime/block_reduction.cu",
    "third_party/nvfuser/runtime/block_sync_atomic.cu",
    "third_party/nvfuser/runtime/block_sync_default_rocm.cu",
    "third_party/nvfuser/runtime/broadcast.cu",
    "third_party/nvfuser/runtime/grid_reduction.cu",
    "third_party/nvfuser/runtime/helpers.cu",
    "torch/csrc/jit/codegen/fuser/cuda/resource_strings.h",
    "torch/csrc/jit/tensorexpr/ir_printer.cpp",
    # generated files we shouldn't frob
    "torch/lib/tmp_install/*",
    "torch/include/*",
]

ignores = [os.path.join(proj_dir, ignore) for ignore in ignores]


# Check if the compiler is hip-clang.
def is_hip_clang() -> bool:
    try:
        hip_path = os.getenv("HIP_PATH", "/opt/rocm/hip")
        with open(hip_path + "/lib/.hipInfo") as f:
            return "HIP_COMPILER=clang" in f.read()
    except OSError:
        return False


# TODO Remove once the following submodules are updated
hip_platform_files = [
    "third_party/fbgemm/fbgemm_gpu/CMakeLists.txt",
    "third_party/fbgemm/fbgemm_gpu/cmake/Hip.cmake",
    "third_party/fbgemm/fbgemm_gpu/codegen/embedding_backward_dense_host.cpp",
    "third_party/fbgemm/fbgemm_gpu/codegen/embedding_backward_split_host_template.cpp",
    "third_party/fbgemm/fbgemm_gpu/codegen/embedding_backward_split_template.cu",
    "third_party/fbgemm/fbgemm_gpu/codegen/embedding_forward_quantized_split_lookup.cu",
    "third_party/fbgemm/fbgemm_gpu/include/fbgemm_gpu/fbgemm_cuda_utils.cuh",
    "third_party/fbgemm/fbgemm_gpu/include/fbgemm_gpu/sparse_ops.cuh",
    "third_party/fbgemm/fbgemm_gpu/src/jagged_tensor_ops.cu",
    "third_party/fbgemm/fbgemm_gpu/src/quantize_ops.cu",
    "third_party/fbgemm/fbgemm_gpu/src/sparse_ops.cu",
    "third_party/fbgemm/fbgemm_gpu/src/split_embeddings_cache_cuda.cu",
    "third_party/fbgemm/fbgemm_gpu/src/topology_utils.cpp",
    "third_party/fbgemm/src/EmbeddingSpMDM.cc",
    "third_party/gloo/cmake/Dependencies.cmake",
    "third_party/gloo/gloo/cuda.cu",
    "third_party/kineto/libkineto/CMakeLists.txt",
    "third_party/nvfuser/CMakeLists.txt",
    "third_party/tensorpipe/cmake/Hip.cmake",
]


def remove_hcc(line: str) -> str:
    line = line.replace("HIP_PLATFORM_HCC", "HIP_PLATFORM_AMD")
    line = line.replace("HIP_HCC_FLAGS", "HIP_CLANG_FLAGS")
    return line


for hip_platform_file in hip_platform_files:
    do_write = False
    if os.path.exists(hip_platform_file):
        with open(hip_platform_file) as sources:
            lines = sources.readlines()
        newlines = [remove_hcc(line) for line in lines]
        if lines == newlines:
            print(f"{hip_platform_file} skipped")
        else:
            with open(hip_platform_file, "w") as sources:
                for line in newlines:
                    sources.write(line)
            print(f"{hip_platform_file} updated")

hipify_python.hipify(
    project_directory=proj_dir,
    output_directory=out_dir,
    includes=includes,
    ignores=ignores,
    extra_files=[
<<<<<<< HEAD
        "torch/_inductor/codegen/cpp_wrapper_cpu.py"
        "torch/_inductor/codegen/cpp_wrapper_cuda.py"
        "torch/_inductor/codegen/wrapper.py"
=======
        "torch/_inductor/codegen/cpp_wrapper_cuda.py",
        "torch/_inductor/codegen/wrapper.py",
>>>>>>> 3f88559b
    ],
    out_of_place_only=args.out_of_place_only,
    hip_clang_launch=is_hip_clang(),
)<|MERGE_RESOLUTION|>--- conflicted
+++ resolved
@@ -201,14 +201,9 @@
     includes=includes,
     ignores=ignores,
     extra_files=[
-<<<<<<< HEAD
-        "torch/_inductor/codegen/cpp_wrapper_cpu.py"
-        "torch/_inductor/codegen/cpp_wrapper_cuda.py"
-        "torch/_inductor/codegen/wrapper.py"
-=======
+        "torch/_inductor/codegen/cpp_wrapper_cpu.py",
         "torch/_inductor/codegen/cpp_wrapper_cuda.py",
         "torch/_inductor/codegen/wrapper.py",
->>>>>>> 3f88559b
     ],
     out_of_place_only=args.out_of_place_only,
     hip_clang_launch=is_hip_clang(),
