name,accuracy,graph_breaks



adv_inception_v3,pass,0



beit_base_patch16_224,pass,0



botnet26t_256,pass,0



<<<<<<< HEAD
=======
cait_m36_384,pass,0



>>>>>>> 290dba93
coat_lite_mini,pass,0



convit_base,pass,0



convmixer_768_32,pass,0



convnext_base,pass,0



crossvit_9_240,pass,0



cspdarknet53,pass,0



deit_base_distilled_patch16_224,pass,0



dla102,pass,0



dm_nfnet_f0,pass,0



dpn107,pass,0



eca_botnext26ts_256,pass,0



eca_halonext26ts,pass,0



ese_vovnet19b_dw,pass,0



fbnetc_100,pass,0



fbnetv3_b,pass,0



gernet_l,pass,0



ghostnet_100,pass,0



gluon_inception_v3,pass,0



gmixer_24_224,pass,0



gmlp_s16_224,pass,0



hrnet_w18,pass,0



inception_v3,pass,0



jx_nest_base,pass,0



lcnet_050,pass,0



levit_128,pass,0



mixer_b16_224,pass,0



mixnet_l,pass,0



mnasnet_100,pass,0



mobilenetv2_100,pass,0



mobilenetv3_large_100,pass,0



mobilevit_s,pass,0



nfnet_l0,pass,0



pit_b_224,pass,0



pnasnet5large,pass,0



poolformer_m36,pass,0



regnety_002,pass,0



repvgg_a2,pass,0



res2net101_26w_4s,pass,0



res2net50_14w_8s,pass,0



res2next50,pass,0



resmlp_12_224,pass,0



resnest101e,pass,0



rexnet_100,pass,0



sebotnet33ts_256,pass,0



selecsls42b,pass,0



spnasnet_100,pass,0



swin_base_patch4_window7_224,pass,0



swsl_resnext101_32x16d,pass,0



tf_efficientnet_b0,pass,0



tf_mixnet_l,pass,0



tinynet_a,pass,0



tnt_s_patch16_224,pass,0



twins_pcpvt_base,pass,0



visformer_small,pass,0



vit_base_patch16_224,pass,0



volo_d1_224,pass,0



xcit_large_24_p8_224,pass,0<|MERGE_RESOLUTION|>--- conflicted
+++ resolved
@@ -14,13 +14,10 @@
 
 
 
-<<<<<<< HEAD
-=======
 cait_m36_384,pass,0
 
 
 
->>>>>>> 290dba93
 coat_lite_mini,pass,0
 
 
